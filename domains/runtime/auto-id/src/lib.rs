#![feature(variant_count)]
#![cfg_attr(not(feature = "std"), no_std)]
// `construct_runtime!` does a lot of recursion and requires us to increase the limit to 256.
#![recursion_limit = "256"]

// Make the WASM binary available.
#[cfg(feature = "std")]
include!(concat!(env!("OUT_DIR"), "/wasm_binary.rs"));

extern crate alloc;

use alloc::borrow::Cow;
#[cfg(not(feature = "std"))]
use alloc::format;
use core::mem;
use domain_runtime_primitives::opaque::Header;
pub use domain_runtime_primitives::{
    block_weights, maximum_block_length, opaque, Balance, BlockNumber, Hash, Nonce,
    EXISTENTIAL_DEPOSIT, MAX_OUTGOING_MESSAGES,
};
use domain_runtime_primitives::{
    AccountId, Address, CheckExtrinsicsValidityError, DecodeExtrinsicError, HoldIdentifier,
    Signature, TargetBlockFullness, ERR_BALANCE_OVERFLOW, SLOT_DURATION,
};
use frame_support::dispatch::{DispatchClass, DispatchInfo, GetDispatchInfo};
use frame_support::genesis_builder_helper::{build_state, get_preset};
use frame_support::pallet_prelude::TypeInfo;
use frame_support::traits::fungible::Credit;
use frame_support::traits::{
    ConstU16, ConstU32, ConstU64, Everything, Imbalance, IsInherent, OnUnbalanced, VariantCount,
};
use frame_support::weights::constants::ParityDbWeight;
use frame_support::weights::{ConstantMultiplier, Weight};
use frame_support::{construct_runtime, parameter_types};
use frame_system::limits::{BlockLength, BlockWeights};
use pallet_block_fees::fees::OnChargeDomainTransaction;
use pallet_transporter::EndpointHandler;
use parity_scale_codec::{Decode, DecodeLimit, Encode, MaxEncodedLen};
use sp_api::impl_runtime_apis;
use sp_core::crypto::KeyTypeId;
use sp_core::{Get, OpaqueMetadata};
use sp_domains::{ChannelId, DomainAllowlistUpdates, DomainId, Transfers};
use sp_messenger::endpoint::{Endpoint, EndpointHandler as EndpointHandlerT, EndpointId};
use sp_messenger::messages::{
    BlockMessagesWithStorageKey, ChainId, CrossDomainMessage, MessageId, MessageKey,
};
use sp_messenger::{ChannelNonce, XdmId};
use sp_messenger_host_functions::{get_storage_key, StorageKeyRequest};
use sp_mmr_primitives::EncodableOpaqueLeaf;
use sp_runtime::generic::{Era, ExtrinsicFormat, Preamble};
use sp_runtime::traits::{
    AccountIdLookup, BlakeTwo256, Checkable, DispatchTransaction, Keccak256, NumberFor, One,
    TransactionExtension, ValidateUnsigned, Zero,
};
use sp_runtime::transaction_validity::{
    InvalidTransaction, TransactionSource, TransactionValidity, TransactionValidityError,
};
use sp_runtime::type_with_default::TypeWithDefault;
use sp_runtime::{generic, impl_opaque_keys, ApplyExtrinsicResult, Digest, ExtrinsicInclusionMode};
pub use sp_runtime::{MultiAddress, Perbill, Permill};
use sp_std::collections::btree_map::BTreeMap;
use sp_std::collections::btree_set::BTreeSet;
use sp_std::marker::PhantomData;
use sp_std::prelude::*;
use sp_subspace_mmr::domain_mmr_runtime_interface::{
    is_consensus_block_finalized, verify_mmr_proof,
};
use sp_subspace_mmr::{ConsensusChainMmrLeafProof, MmrLeaf};
use sp_version::RuntimeVersion;
use static_assertions::const_assert;
use subspace_runtime_primitives::utility::DefaultNonceProvider;
use subspace_runtime_primitives::{
    BlockHashFor, BlockNumber as ConsensusBlockNumber, DomainEventSegmentSize, ExtrinsicFor,
    Hash as ConsensusBlockHash, HeaderFor, Moment, SlowAdjustingFeeUpdate, XdmAdjustedWeightToFee,
    XdmFeeMultipler, MAX_CALL_RECURSION_DEPTH, SHANNON, SSC,
};

/// Block type as expected by this runtime.
pub type Block = generic::Block<Header, UncheckedExtrinsic>;

/// A Block signed with a Justification
pub type SignedBlock = generic::SignedBlock<Block>;

/// BlockId type as expected by this runtime.
pub type BlockId = generic::BlockId<Block>;

/// The SignedExtension to the basic transaction logic.
pub type SignedExtra = (
    frame_system::CheckNonZeroSender<Runtime>,
    frame_system::CheckSpecVersion<Runtime>,
    frame_system::CheckTxVersion<Runtime>,
    frame_system::CheckGenesis<Runtime>,
    frame_system::CheckMortality<Runtime>,
    frame_system::CheckNonce<Runtime>,
    domain_check_weight::CheckWeight<Runtime>,
    pallet_transaction_payment::ChargeTransactionPayment<Runtime>,
    pallet_messenger::extensions::MessengerExtension<Runtime>,
);

/// The Custom SignedExtension used for pre_dispatch checks for bundle extrinsic verification
pub type CustomSignedExtra = (
    frame_system::CheckNonZeroSender<Runtime>,
    frame_system::CheckSpecVersion<Runtime>,
    frame_system::CheckTxVersion<Runtime>,
    frame_system::CheckGenesis<Runtime>,
    frame_system::CheckMortality<Runtime>,
    frame_system::CheckNonce<Runtime>,
    domain_check_weight::CheckWeight<Runtime>,
    pallet_transaction_payment::ChargeTransactionPayment<Runtime>,
    pallet_messenger::extensions::MessengerTrustedMmrExtension<Runtime>,
);

/// Unchecked extrinsic type as expected by this runtime.
pub type UncheckedExtrinsic =
    generic::UncheckedExtrinsic<Address, RuntimeCall, Signature, SignedExtra>;

/// Extrinsic type that has already been checked.
pub type CheckedExtrinsic = generic::CheckedExtrinsic<AccountId, RuntimeCall, SignedExtra>;

/// Executive: handles dispatch to the various modules.
pub type Executive = domain_pallet_executive::Executive<
    Runtime,
    frame_system::ChainContext<Runtime>,
    Runtime,
    AllPalletsWithSystem,
>;

impl_opaque_keys! {
    pub struct SessionKeys {
        /// Primarily used for adding the operator signing key into the Keystore.
        pub operator: sp_domains::OperatorKey,
    }
}

#[sp_version::runtime_version]
pub const VERSION: RuntimeVersion = RuntimeVersion {
    spec_name: Cow::Borrowed("subspace-auto-id-domain"),
    impl_name: Cow::Borrowed("subspace-auto-id-domain"),
    authoring_version: 0,
    // The spec version can be different on Taurus and Mainnet
    spec_version: 0,
    impl_version: 0,
    apis: RUNTIME_API_VERSIONS,
    transaction_version: 0,
    system_version: 2,
};

parameter_types! {
    pub const Version: RuntimeVersion = VERSION;
    pub const BlockHashCount: BlockNumber = 2400;
    pub RuntimeBlockLength: BlockLength = maximum_block_length();
    pub RuntimeBlockWeights: BlockWeights = block_weights();
}

impl frame_system::Config for Runtime {
    /// The identifier used to distinguish between accounts.
    type AccountId = AccountId;
    /// The aggregated dispatch type that is available for extrinsics.
    type RuntimeCall = RuntimeCall;
    /// The aggregated `RuntimeTask` type.
    type RuntimeTask = RuntimeTask;
    /// The lookup mechanism to get account ID from whatever is passed in dispatchers.
    type Lookup = AccountIdLookup<AccountId, ()>;
    /// The type for storing how many extrinsics an account has signed.
    type Nonce = TypeWithDefault<Nonce, DefaultNonceProvider<System, Nonce>>;
    /// The type for hashing blocks and tries.
    type Hash = Hash;
    /// The hashing algorithm used.
    type Hashing = BlakeTwo256;
    /// The block type.
    type Block = Block;
    /// The ubiquitous event type.
    type RuntimeEvent = RuntimeEvent;
    /// The ubiquitous origin type.
    type RuntimeOrigin = RuntimeOrigin;
    /// Maximum number of block number to block hash mappings to keep (oldest pruned first).
    type BlockHashCount = BlockHashCount;
    /// Runtime version.
    type Version = Version;
    /// Converts a module to an index of this module in the runtime.
    type PalletInfo = PalletInfo;
    /// The data to be stored in an account.
    type AccountData = pallet_balances::AccountData<Balance>;
    /// What to do if a new account is created.
    type OnNewAccount = ();
    /// What to do if an account is fully reaped from the system.
    type OnKilledAccount = ();
    /// The weight of database operations that the runtime can invoke.
    type DbWeight = ParityDbWeight;
    /// The basic call filter to use in dispatchable.
    type BaseCallFilter = Everything;
    /// Weight information for the extrinsics of this pallet.
    type SystemWeightInfo = frame_system::weights::SubstrateWeight<Runtime>;
    /// Block & extrinsics weights: base values and limits.
    type BlockWeights = RuntimeBlockWeights;
    /// The maximum length of a block (in bytes).
    type BlockLength = RuntimeBlockLength;
    type SS58Prefix = ConstU16<6094>;
    /// The action to take on a Runtime Upgrade
    type OnSetCode = ();
    type SingleBlockMigrations = ();
    type MultiBlockMigrator = ();
    type PreInherents = ();
    type PostInherents = ();
    type PostTransactions = ();
    type MaxConsumers = ConstU32<16>;
    type ExtensionsWeightInfo = frame_system::ExtensionsWeight<Runtime>;
    type EventSegmentSize = DomainEventSegmentSize;
}

impl pallet_timestamp::Config for Runtime {
    /// A timestamp: milliseconds since the unix epoch.
    type Moment = Moment;
    type OnTimestampSet = ();
    type MinimumPeriod = ConstU64<{ SLOT_DURATION / 2 }>;
    type WeightInfo = pallet_timestamp::weights::SubstrateWeight<Runtime>;
}

parameter_types! {
    pub const ExistentialDeposit: Balance = EXISTENTIAL_DEPOSIT;
    pub const MaxLocks: u32 = 50;
    pub const MaxReserves: u32 = 50;
}

/// `DustRemovalHandler` used to collect all the SSC dust left when the account is reaped.
pub struct DustRemovalHandler;

impl OnUnbalanced<Credit<AccountId, Balances>> for DustRemovalHandler {
    fn on_nonzero_unbalanced(dusted_amount: Credit<AccountId, Balances>) {
        BlockFees::note_burned_balance(dusted_amount.peek());
    }
}

impl pallet_balances::Config for Runtime {
    type RuntimeFreezeReason = RuntimeFreezeReason;
    type MaxLocks = MaxLocks;
    /// The type for recording an account's balance.
    type Balance = Balance;
    /// The ubiquitous event type.
    type RuntimeEvent = RuntimeEvent;
    type DustRemoval = DustRemovalHandler;
    type ExistentialDeposit = ExistentialDeposit;
    type AccountStore = System;
    type WeightInfo = pallet_balances::weights::SubstrateWeight<Runtime>;
    type MaxReserves = MaxReserves;
    type ReserveIdentifier = [u8; 8];
    type FreezeIdentifier = ();
    type MaxFreezes = ();
    type RuntimeHoldReason = HoldIdentifierWrapper;
    type DoneSlashHandler = ();
}

parameter_types! {
    pub const OperationalFeeMultiplier: u8 = 5;
    pub const DomainChainByteFee: Balance = 1;
    pub TransactionWeightFee: Balance = 100_000 * SHANNON;
}

impl pallet_block_fees::Config for Runtime {
    type Balance = Balance;
    type DomainChainByteFee = DomainChainByteFee;
}

pub struct FinalDomainTransactionByteFee;

impl Get<Balance> for FinalDomainTransactionByteFee {
    fn get() -> Balance {
        BlockFees::final_domain_transaction_byte_fee()
    }
}

impl pallet_transaction_payment::Config for Runtime {
    type RuntimeEvent = RuntimeEvent;
    type OnChargeTransaction = OnChargeDomainTransaction<Balances>;
    type WeightToFee = ConstantMultiplier<Balance, TransactionWeightFee>;
    type LengthToFee = ConstantMultiplier<Balance, FinalDomainTransactionByteFee>;
    type FeeMultiplierUpdate = SlowAdjustingFeeUpdate<Runtime, TargetBlockFullness>;
    type OperationalFeeMultiplier = OperationalFeeMultiplier;
    type WeightInfo = pallet_transaction_payment::weights::SubstrateWeight<Runtime>;
}

impl pallet_auto_id::Config for Runtime {
    type RuntimeEvent = RuntimeEvent;
    type Time = Timestamp;
    type Weights = pallet_auto_id::weights::SubstrateWeight<Self>;
}

pub struct ExtrinsicStorageFees;

impl domain_pallet_executive::ExtrinsicStorageFees<Runtime> for ExtrinsicStorageFees {
    fn extract_signer(xt: UncheckedExtrinsic) -> (Option<AccountId>, DispatchInfo) {
        let dispatch_info = xt.get_dispatch_info();
        let lookup = frame_system::ChainContext::<Runtime>::default();
        let maybe_signer = extract_signer_inner(&xt, &lookup).and_then(|res| res.ok());
        (maybe_signer, dispatch_info)
    }

    fn on_storage_fees_charged(
        charged_fees: Balance,
        tx_size: u32,
    ) -> Result<(), TransactionValidityError> {
        let consensus_storage_fee = BlockFees::consensus_chain_byte_fee()
            .checked_mul(Balance::from(tx_size))
            .ok_or(InvalidTransaction::Custom(ERR_BALANCE_OVERFLOW))?;

        let (paid_consensus_storage_fee, paid_domain_fee) = if charged_fees <= consensus_storage_fee
        {
            (charged_fees, Zero::zero())
        } else {
            (consensus_storage_fee, charged_fees - consensus_storage_fee)
        };

        BlockFees::note_consensus_storage_fee(paid_consensus_storage_fee);
        BlockFees::note_domain_execution_fee(paid_domain_fee);
        Ok(())
    }
}

impl domain_pallet_executive::Config for Runtime {
    type RuntimeEvent = RuntimeEvent;
    type WeightInfo = domain_pallet_executive::weights::SubstrateWeight<Runtime>;
    type Currency = Balances;
    type LengthToFee = <Runtime as pallet_transaction_payment::Config>::LengthToFee;
    type ExtrinsicStorageFees = ExtrinsicStorageFees;
}

parameter_types! {
    pub SelfChainId: ChainId = SelfDomainId::self_domain_id().into();
}

pub struct OnXDMRewards;

impl sp_messenger::OnXDMRewards<Balance> for OnXDMRewards {
    fn on_xdm_rewards(rewards: Balance) {
        BlockFees::note_domain_execution_fee(rewards)
    }
    fn on_chain_protocol_fees(chain_id: ChainId, fees: Balance) {
        // note the chain rewards
        BlockFees::note_chain_rewards(chain_id, fees);
    }
}

type MmrHash = <Keccak256 as sp_runtime::traits::Hash>::Output;

pub struct MmrProofVerifier;

impl sp_subspace_mmr::MmrProofVerifier<MmrHash, NumberFor<Block>, Hash> for MmrProofVerifier {
    fn verify_proof_and_extract_leaf(
        mmr_leaf_proof: ConsensusChainMmrLeafProof<NumberFor<Block>, Hash, MmrHash>,
    ) -> Option<MmrLeaf<ConsensusBlockNumber, ConsensusBlockHash>> {
        let ConsensusChainMmrLeafProof {
            consensus_block_number,
            opaque_mmr_leaf: opaque_leaf,
            proof,
            ..
        } = mmr_leaf_proof;

        if !is_consensus_block_finalized(consensus_block_number) {
            return None;
        }

        let leaf: MmrLeaf<ConsensusBlockNumber, ConsensusBlockHash> =
            opaque_leaf.into_opaque_leaf().try_decode()?;

        verify_mmr_proof(vec![EncodableOpaqueLeaf::from_leaf(&leaf)], proof.encode())
            .then_some(leaf)
    }
}

pub struct StorageKeys;

impl sp_messenger::StorageKeys for StorageKeys {
    fn confirmed_domain_block_storage_key(domain_id: DomainId) -> Option<Vec<u8>> {
        get_storage_key(StorageKeyRequest::ConfirmedDomainBlockStorageKey(domain_id))
    }

    fn outbox_storage_key(chain_id: ChainId, message_key: MessageKey) -> Option<Vec<u8>> {
        get_storage_key(StorageKeyRequest::OutboxStorageKey {
            chain_id,
            message_key,
        })
    }

    fn inbox_responses_storage_key(chain_id: ChainId, message_key: MessageKey) -> Option<Vec<u8>> {
        get_storage_key(StorageKeyRequest::InboxResponseStorageKey {
            chain_id,
            message_key,
        })
    }
}

/// Hold identifier for balances for this runtime.
#[derive(
    PartialEq, Eq, Clone, Encode, Decode, TypeInfo, MaxEncodedLen, Ord, PartialOrd, Copy, Debug,
)]
pub struct HoldIdentifierWrapper(HoldIdentifier);

impl VariantCount for HoldIdentifierWrapper {
    const VARIANT_COUNT: u32 = mem::variant_count::<HoldIdentifier>() as u32;
}

impl pallet_messenger::HoldIdentifier<Runtime> for HoldIdentifierWrapper {
    fn messenger_channel() -> Self {
        Self(HoldIdentifier::MessengerChannel)
    }
}

parameter_types! {
    pub const ChannelReserveFee: Balance = 100 * SSC;
    pub const ChannelInitReservePortion: Perbill = Perbill::from_percent(20);
    pub const MaxOutgoingMessages: u32 = MAX_OUTGOING_MESSAGES;
}

// ensure the max outgoing messages is not 0.
const_assert!(MaxOutgoingMessages::get() >= 1);

impl pallet_messenger::Config for Runtime {
    type RuntimeEvent = RuntimeEvent;
    type SelfChainId = SelfChainId;

    fn get_endpoint_handler(endpoint: &Endpoint) -> Option<Box<dyn EndpointHandlerT<MessageId>>> {
        if endpoint == &Endpoint::Id(TransporterEndpointId::get()) {
            Some(Box::new(EndpointHandler(PhantomData::<Runtime>)))
        } else {
            None
        }
    }

    type Currency = Balances;
    type WeightInfo = pallet_messenger::weights::SubstrateWeight<Runtime>;
    type WeightToFee = ConstantMultiplier<Balance, TransactionWeightFee>;
    type AdjustedWeightToFee = XdmAdjustedWeightToFee<Runtime>;
    type FeeMultiplier = XdmFeeMultipler;
    type OnXDMRewards = OnXDMRewards;
    type MmrHash = MmrHash;
    type MmrProofVerifier = MmrProofVerifier;
    type StorageKeys = StorageKeys;
    type DomainOwner = ();
    type HoldIdentifier = HoldIdentifierWrapper;
    type ChannelReserveFee = ChannelReserveFee;
    type ChannelInitReservePortion = ChannelInitReservePortion;
    type DomainRegistration = ();
    type MaxOutgoingMessages = MaxOutgoingMessages;
    type MessengerOrigin = pallet_messenger::EnsureMessengerOrigin;
    type NoteChainTransfer = Transporter;
}

impl<C> frame_system::offchain::CreateTransactionBase<C> for Runtime
where
    RuntimeCall: From<C>,
{
    type Extrinsic = UncheckedExtrinsic;
    type RuntimeCall = RuntimeCall;
}

parameter_types! {
    pub const TransporterEndpointId: EndpointId = 1;
}

impl pallet_transporter::Config for Runtime {
    type RuntimeEvent = RuntimeEvent;
    type SelfChainId = SelfChainId;
    type SelfEndpointId = TransporterEndpointId;
    type Currency = Balances;
    type Sender = Messenger;
    type AccountIdConverter = domain_runtime_primitives::AccountIdConverter;
    type WeightInfo = pallet_transporter::weights::SubstrateWeight<Runtime>;
    type SkipBalanceTransferChecks = ();
}

impl pallet_domain_id::Config for Runtime {}

pub struct IntoRuntimeCall;

impl sp_domain_sudo::IntoRuntimeCall<RuntimeCall> for IntoRuntimeCall {
    fn runtime_call(call: Vec<u8>) -> RuntimeCall {
        UncheckedExtrinsic::decode(&mut call.as_slice())
            .expect("must always be a valid extrinsic as checked by consensus chain; qed")
            .function
    }
}

impl pallet_domain_sudo::Config for Runtime {
    type RuntimeEvent = RuntimeEvent;
    type RuntimeCall = RuntimeCall;
    type IntoRuntimeCall = IntoRuntimeCall;
}

impl pallet_utility::Config for Runtime {
    type RuntimeEvent = RuntimeEvent;
    type RuntimeCall = RuntimeCall;
    type PalletsOrigin = OriginCaller;
    type WeightInfo = pallet_utility::weights::SubstrateWeight<Runtime>;
}

// Create the runtime by composing the FRAME pallets that were previously configured.
//
// NOTE: Currently domain runtime does not naturally support the pallets with inherent extrinsics.
construct_runtime!(
    pub struct Runtime {
        // System support stuff.
        System: frame_system = 0,
        // Note: Ensure index of the timestamp matches with the index of timestamp on Consensus
        //  so that consensus can construct encoded extrinsic that matches with Domain encoded
        //  extrinsic.
        Timestamp: pallet_timestamp = 1,
        ExecutivePallet: domain_pallet_executive = 2,
        Utility: pallet_utility = 8,

        // monetary stuff
        Balances: pallet_balances = 20,
        TransactionPayment: pallet_transaction_payment = 21,

        // AutoId
        AutoId: pallet_auto_id = 40,

        // messenger stuff
        // Note: Indexes should match with indexes on other chains and domains
        Messenger: pallet_messenger = 60,
        Transporter: pallet_transporter = 61,

        // domain instance stuff
        SelfDomainId: pallet_domain_id = 90,
        BlockFees: pallet_block_fees = 91,

        // Sudo account
        Sudo: pallet_domain_sudo = 100,
    }
);

impl pallet_messenger::extensions::MaybeMessengerCall<Runtime> for RuntimeCall {
    fn maybe_messenger_call(&self) -> Option<&pallet_messenger::Call<Runtime>> {
        match self {
            RuntimeCall::Messenger(call) => Some(call),
            _ => None,
        }
    }
}

impl<C> subspace_runtime_primitives::CreateUnsigned<C> for Runtime
where
    RuntimeCall: From<C>,
{
    fn create_unsigned(call: Self::RuntimeCall) -> Self::Extrinsic {
        create_unsigned_general_extrinsic(call)
    }
}

fn create_unsigned_general_extrinsic(call: RuntimeCall) -> UncheckedExtrinsic {
    let extra: SignedExtra = (
        frame_system::CheckNonZeroSender::<Runtime>::new(),
        frame_system::CheckSpecVersion::<Runtime>::new(),
        frame_system::CheckTxVersion::<Runtime>::new(),
        frame_system::CheckGenesis::<Runtime>::new(),
        frame_system::CheckMortality::<Runtime>::from(generic::Era::Immortal),
        // for unsigned extrinsic, nonce check will be skipped
        // so set a default value
        frame_system::CheckNonce::<Runtime>::from(0u32.into()),
        domain_check_weight::CheckWeight::<Runtime>::new(),
        // for unsigned extrinsic, transaction fee check will be skipped
        // so set a default value
        pallet_transaction_payment::ChargeTransactionPayment::<Runtime>::from(0u128),
        pallet_messenger::extensions::MessengerExtension::<Runtime>::new(),
    );

    UncheckedExtrinsic::new_transaction(call, extra)
}

fn is_xdm_mmr_proof_valid(ext: &ExtrinsicFor<Block>) -> Option<bool> {
    match &ext.function {
        RuntimeCall::Messenger(pallet_messenger::Call::relay_message { msg })
        | RuntimeCall::Messenger(pallet_messenger::Call::relay_message_response { msg }) => {
            let ConsensusChainMmrLeafProof {
                consensus_block_number,
                opaque_mmr_leaf,
                proof,
                ..
            } = msg.proof.consensus_mmr_proof();

            if !is_consensus_block_finalized(consensus_block_number) {
                return Some(false);
            }

            Some(verify_mmr_proof(vec![opaque_mmr_leaf], proof.encode()))
        }
        _ => None,
    }
}

/// Returns `true` if this is a validly encoded Sudo call.
fn is_valid_sudo_call(encoded_ext: Vec<u8>) -> bool {
    UncheckedExtrinsic::decode_with_depth_limit(
        MAX_CALL_RECURSION_DEPTH,
        &mut encoded_ext.as_slice(),
    )
    .is_ok()
}

fn construct_sudo_call_extrinsic(encoded_ext: Vec<u8>) -> ExtrinsicFor<Block> {
    let ext = UncheckedExtrinsic::decode(&mut encoded_ext.as_slice()).expect(
        "must always be a valid extrinsic due to the check above and storage proof check; qed",
    );
    UncheckedExtrinsic::new_bare(
        pallet_domain_sudo::Call::sudo {
            call: Box::new(ext.function),
        }
        .into(),
    )
}

fn extract_signer_inner<Lookup>(
    ext: &UncheckedExtrinsic,
    lookup: &Lookup,
) -> Option<Result<AccountId, TransactionValidityError>>
where
    Lookup: sp_runtime::traits::Lookup<Source = Address, Target = AccountId>,
{
    match &ext.preamble {
        Preamble::Bare(_) | Preamble::General(_, _) => None,
        Preamble::Signed(signed, _, _) => Some(lookup.lookup(signed.clone()).map_err(|e| e.into())),
    }
}

pub fn extract_signer(
    extrinsics: Vec<UncheckedExtrinsic>,
) -> Vec<(Option<opaque::AccountId>, UncheckedExtrinsic)> {
    let lookup = frame_system::ChainContext::<Runtime>::default();

    extrinsics
        .into_iter()
        .map(|extrinsic| {
            let maybe_signer =
                extract_signer_inner(&extrinsic, &lookup).and_then(|account_result| {
                    account_result.ok().map(|account_id| account_id.encode())
                });
            (maybe_signer, extrinsic)
        })
        .collect()
}

fn extrinsic_era(extrinsic: &ExtrinsicFor<Block>) -> Option<Era> {
    match &extrinsic.preamble {
        Preamble::Bare(_) | Preamble::General(_, _) => None,
        Preamble::Signed(_, _, extra) => Some(extra.4 .0),
    }
}

#[cfg(feature = "runtime-benchmarks")]
mod benches {
    frame_benchmarking::define_benchmarks!(
        [frame_benchmarking, BaselineBench::<Runtime>]
        [frame_system, SystemBench::<Runtime>]
        [domain_pallet_executive, ExecutivePallet]
        [pallet_messenger, Messenger]
        [pallet_auto_id, AutoId]
    );
}

fn check_transaction_and_do_pre_dispatch_inner(
    uxt: &ExtrinsicFor<Block>,
) -> Result<(), TransactionValidityError> {
    let lookup = frame_system::ChainContext::<Runtime>::default();

    let xt = uxt.clone().check(&lookup)?;

    let dispatch_info = xt.get_dispatch_info();

    if dispatch_info.class == DispatchClass::Mandatory {
        return Err(InvalidTransaction::MandatoryValidation.into());
    }

    let encoded_len = uxt.encoded_size();

    // We invoke `pre_dispatch` in addition to `validate_transaction`(even though the validation is almost same)
    // as that will add the side effect of SignedExtension in the storage buffer
    // which would help to maintain context across multiple transaction validity check against same
    // runtime instance.
    match xt.format {
        ExtrinsicFormat::General(extension_version, extra) => {
            let custom_extra: CustomSignedExtra = (
                extra.0,
                extra.1,
                extra.2,
                extra.3,
                extra.4,
                extra.5,
                extra.6.clone(),
                extra.7,
                pallet_messenger::extensions::MessengerTrustedMmrExtension::<Runtime>::new(),
            );

            let origin = RuntimeOrigin::none();
            <CustomSignedExtra as DispatchTransaction<RuntimeCall>>::validate_and_prepare(
                custom_extra,
                origin,
                &xt.function,
                &dispatch_info,
                encoded_len,
                extension_version,
            )
            .map(|_| ())
        }
        // signed transaction
        ExtrinsicFormat::Signed(account_id, extra) => {
            let origin = RuntimeOrigin::signed(account_id);
            <SignedExtra as DispatchTransaction<RuntimeCall>>::validate_and_prepare(
                extra,
                origin,
                &xt.function,
                &dispatch_info,
                encoded_len,
                // default extension version define here -
                // https://github.com/paritytech/polkadot-sdk/blob/master/substrate/primitives/runtime/src/generic/checked_extrinsic.rs#L37
                0,
            )
            .map(|_| ())
        }
        // unsigned transaction
        ExtrinsicFormat::Bare => {
            Runtime::pre_dispatch(&xt.function).map(|_| ())?;
            <SignedExtra as TransactionExtension<RuntimeCall>>::bare_validate_and_prepare(
                &xt.function,
                &dispatch_info,
                encoded_len,
            )
            .map(|_| ())
        }
    }
}

#[cfg(feature = "runtime-benchmarks")]
impl frame_system_benchmarking::Config for Runtime {}

#[cfg(feature = "runtime-benchmarks")]
impl frame_benchmarking::baseline::Config for Runtime {}

impl_runtime_apis! {
    impl sp_api::Core<Block> for Runtime {
        fn version() -> RuntimeVersion {
            VERSION
        }

        fn execute_block(block: Block) {
            Executive::execute_block(block)
        }

        fn initialize_block(header: &HeaderFor<Block>) -> ExtrinsicInclusionMode {
            Executive::initialize_block(header)
        }
    }

    impl sp_api::Metadata<Block> for Runtime {
        fn metadata() -> OpaqueMetadata {
            OpaqueMetadata::new(Runtime::metadata().into())
        }

        fn metadata_at_version(version: u32) -> Option<OpaqueMetadata> {
            Runtime::metadata_at_version(version)
        }

        fn metadata_versions() -> Vec<u32> {
            Runtime::metadata_versions()
        }
    }

    impl sp_block_builder::BlockBuilder<Block> for Runtime {
        fn apply_extrinsic(extrinsic: ExtrinsicFor<Block>) -> ApplyExtrinsicResult {
            Executive::apply_extrinsic(extrinsic)
        }

        fn finalize_block() -> HeaderFor<Block> {
            Executive::finalize_block()
        }

        fn inherent_extrinsics(data: sp_inherents::InherentData) -> Vec<ExtrinsicFor<Block>> {
            data.create_extrinsics()
        }

        fn check_inherents(
            block: Block,
            data: sp_inherents::InherentData,
        ) -> sp_inherents::CheckInherentsResult {
            data.check_extrinsics(&block)
        }
    }

    impl sp_transaction_pool::runtime_api::TaggedTransactionQueue<Block> for Runtime {
        fn validate_transaction(
            source: TransactionSource,
            tx: ExtrinsicFor<Block>,
            block_hash: BlockHashFor<Block>,
        ) -> TransactionValidity {
            Executive::validate_transaction(source, tx, block_hash)
        }
    }

    impl sp_offchain::OffchainWorkerApi<Block> for Runtime {
        fn offchain_worker(header: &HeaderFor<Block>) {
            Executive::offchain_worker(header)
        }
    }

    impl sp_session::SessionKeys<Block> for Runtime {
        fn generate_session_keys(seed: Option<Vec<u8>>) -> Vec<u8> {
            SessionKeys::generate(seed)
        }

        fn decode_session_keys(
            encoded: Vec<u8>,
        ) -> Option<Vec<(Vec<u8>, KeyTypeId)>> {
            SessionKeys::decode_into_raw_public_keys(&encoded)
        }
    }

    impl frame_system_rpc_runtime_api::AccountNonceApi<Block, AccountId, Nonce> for Runtime {
        fn account_nonce(account: AccountId) -> Nonce {
            *System::account_nonce(account)
        }
    }

    impl pallet_transaction_payment_rpc_runtime_api::TransactionPaymentApi<Block, Balance> for Runtime {
        fn query_info(
            uxt: ExtrinsicFor<Block>,
            len: u32,
        ) -> pallet_transaction_payment_rpc_runtime_api::RuntimeDispatchInfo<Balance> {
            TransactionPayment::query_info(uxt, len)
        }
        fn query_fee_details(
            uxt: ExtrinsicFor<Block>,
            len: u32,
        ) -> pallet_transaction_payment::FeeDetails<Balance> {
            TransactionPayment::query_fee_details(uxt, len)
        }
        fn query_weight_to_fee(weight: Weight) -> Balance {
            TransactionPayment::weight_to_fee(weight)
        }
        fn query_length_to_fee(length: u32) -> Balance {
            TransactionPayment::length_to_fee(length)
        }
    }

    impl sp_domains::core_api::DomainCoreApi<Block> for Runtime {
        fn extract_signer(
            extrinsics: Vec<ExtrinsicFor<Block>>,
        ) -> Vec<(Option<opaque::AccountId>, ExtrinsicFor<Block>)> {
            extract_signer(extrinsics)
        }

        fn is_within_tx_range(
            extrinsic: &ExtrinsicFor<Block>,
            bundle_vrf_hash: &subspace_core_primitives::U256,
            tx_range: &subspace_core_primitives::U256
        ) -> bool {
            use subspace_core_primitives::U256;
            use subspace_core_primitives::hashes::blake3_hash;

            let lookup = frame_system::ChainContext::<Runtime>::default();
            if let Some(signer) = extract_signer_inner(extrinsic, &lookup).and_then(|account_result| {
                    account_result.ok().map(|account_id| account_id.encode())
                }) {
                // Check if the signer Id hash is within the tx range
                let signer_id_hash = U256::from_be_bytes(*blake3_hash(&signer.encode()));
                sp_domains::signer_in_tx_range(bundle_vrf_hash, &signer_id_hash, tx_range)
            } else {
                // Unsigned transactions are always in the range.
                true
            }
        }

<<<<<<< HEAD
        fn extract_signer_if_all_within_tx_range(
            extrinsics: &Vec<<Block as BlockT>::Extrinsic>,
            bundle_vrf_hash: &subspace_core_primitives::U256,
            tx_range: &subspace_core_primitives::U256
        ) -> Result<Vec<Option<opaque::AccountId>> , u32> {
            use subspace_core_primitives::U256;
            use subspace_core_primitives::hashes::blake3_hash;

            let mut signers = Vec::with_capacity(extrinsics.len());
            let lookup = frame_system::ChainContext::<Runtime>::default();
            for (index, extrinsic) in extrinsics.iter().enumerate() {
                let maybe_signer = extract_signer_inner(extrinsic, &lookup).and_then(|account_result| {
                    account_result.ok().map(|account_id| account_id.encode())
                });
                if let Some(signer) = &maybe_signer {
                    // Check if the signer Id hash is within the tx range
                    let signer_id_hash = U256::from_be_bytes(*blake3_hash(&signer.encode()));
                    if !sp_domains::signer_in_tx_range(bundle_vrf_hash, &signer_id_hash, tx_range) {
                        return Err(index as u32)
                    }
                }
                signers.push(maybe_signer);
            }

            Ok(signers)
        }

        fn initialize_block_with_post_state_root(header: &<Block as BlockT>::Header) -> Vec<u8> {
=======
        fn initialize_block_with_post_state_root(header: &HeaderFor<Block>) -> Vec<u8> {
>>>>>>> ca223391
            Executive::initialize_block(header);
            Executive::storage_root()
        }

        fn apply_extrinsic_with_post_state_root(extrinsic: ExtrinsicFor<Block>) -> Vec<u8> {
            let _ = Executive::apply_extrinsic(extrinsic);
            Executive::storage_root()
        }

        fn construct_set_code_extrinsic(code: Vec<u8>) -> Vec<u8> {
            UncheckedExtrinsic::new_bare(
                domain_pallet_executive::Call::set_code {
                    code
                }.into()
            ).encode()
        }

        fn construct_timestamp_extrinsic(moment: Moment) -> ExtrinsicFor<Block> {
            UncheckedExtrinsic::new_bare(
                pallet_timestamp::Call::set{ now: moment }.into()
            )
        }

<<<<<<< HEAD
        fn is_inherent_extrinsic(extrinsic: &<Block as BlockT>::Extrinsic) -> bool {
            <Self as IsInherent<_>>::is_inherent(extrinsic)
        }

        fn find_first_inherent_extrinsic(extrinsics: &Vec<<Block as BlockT>::Extrinsic>) -> Option<u32> {
            for (index, extrinsic) in extrinsics.iter().enumerate() {
                if <Self as IsInherent<_>>::is_inherent(extrinsic) {
                    return Some(index as u32)
                }
=======
        fn is_inherent_extrinsic(extrinsic: &ExtrinsicFor<Block>) -> bool {
            match &extrinsic.function {
                RuntimeCall::Timestamp(call) => Timestamp::is_inherent(call),
                RuntimeCall::ExecutivePallet(call) => ExecutivePallet::is_inherent(call),
                RuntimeCall::Messenger(call) => Messenger::is_inherent(call),
                RuntimeCall::Sudo(call) => Sudo::is_inherent(call),
                _ => false,
>>>>>>> ca223391
            }
            None
        }

        fn check_extrinsics_and_do_pre_dispatch(uxts: Vec<ExtrinsicFor<Block>>, block_number: BlockNumber,
            block_hash: BlockHashFor<Block>) -> Result<(), CheckExtrinsicsValidityError> {
            // Initializing block related storage required for validation
            System::initialize(
                &(block_number + BlockNumber::one()),
                &block_hash,
                &Default::default(),
            );

            for (extrinsic_index, uxt) in uxts.iter().enumerate() {
                check_transaction_and_do_pre_dispatch_inner(uxt).map_err(|e| {
                    CheckExtrinsicsValidityError {
                        extrinsic_index: extrinsic_index as u32,
                        transaction_validity_error: e
                    }
                })?;
            }

            Ok(())
        }

        fn decode_extrinsic(
            opaque_extrinsic: sp_runtime::OpaqueExtrinsic,
        ) -> Result<ExtrinsicFor<Block>, DecodeExtrinsicError> {
            let encoded = opaque_extrinsic.encode();

            UncheckedExtrinsic::decode_with_depth_limit(
                MAX_CALL_RECURSION_DEPTH,
                &mut encoded.as_slice(),
            ).map_err(|err| DecodeExtrinsicError(format!("{}", err)))
        }

        fn decode_extrinsics_prefix(
            opaque_extrinsics: Vec<sp_runtime::OpaqueExtrinsic>,
        ) -> Vec<<Block as BlockT>::Extrinsic> {
            let mut extrinsics = Vec::with_capacity(opaque_extrinsics.len());
            for opaque_ext in opaque_extrinsics {
                match UncheckedExtrinsic::decode_with_depth_limit(
                    MAX_CALL_RECURSION_DEPTH,
                    &mut opaque_ext.encode().as_slice(),
                ) {
                    Ok(tx) => extrinsics.push(tx),
                    Err(_) => return extrinsics,
                }
            }
            extrinsics
        }

        fn extrinsic_era(
          extrinsic: &ExtrinsicFor<Block>
        ) -> Option<Era> {
            extrinsic_era(extrinsic)
        }

        fn extrinsic_weight(ext: &ExtrinsicFor<Block>) -> Weight {
            let len = ext.encoded_size() as u64;
            let info = ext.get_dispatch_info();
            info.call_weight.saturating_add(info.extension_weight)
                .saturating_add(<Runtime as frame_system::Config>::BlockWeights::get().get(info.class).base_extrinsic)
                .saturating_add(Weight::from_parts(0, len))
        }

        fn extrinsics_weight(extrinsics: &Vec<<Block as BlockT>::Extrinsic>) -> Weight {
            let mut total_weight = Weight::zero();
            for ext in extrinsics {
                let ext_weight = {
                    let len = ext.encoded_size() as u64;
                    let info = ext.get_dispatch_info();
                    info.call_weight.saturating_add(info.extension_weight)
                        .saturating_add(<Runtime as frame_system::Config>::BlockWeights::get().get(info.class).base_extrinsic)
                        .saturating_add(Weight::from_parts(0, len))
                };
                total_weight = total_weight.saturating_add(ext_weight);
            }
            total_weight
        }

        fn block_fees() -> sp_domains::BlockFees<Balance> {
            BlockFees::collected_block_fees()
        }

        fn block_digest() -> Digest {
            System::digest()
        }

        fn block_weight() -> Weight {
            System::block_weight().total()
        }

        fn construct_consensus_chain_byte_fee_extrinsic(transaction_byte_fee: Balance) -> ExtrinsicFor<Block> {
            UncheckedExtrinsic::new_bare(
                pallet_block_fees::Call::set_next_consensus_chain_byte_fee{ transaction_byte_fee }.into()
            )
        }

        fn construct_domain_update_chain_allowlist_extrinsic(updates: DomainAllowlistUpdates) -> ExtrinsicFor<Block> {
             UncheckedExtrinsic::new_bare(
                pallet_messenger::Call::update_domain_allowlist{ updates }.into()
            )
        }

        fn transfers() -> Transfers<Balance> {
            Transporter::chain_transfers()
        }

        fn transfers_storage_key() -> Vec<u8> {
            Transporter::transfers_storage_key()
        }

        fn block_fees_storage_key() -> Vec<u8> {
            BlockFees::block_fees_storage_key()
        }
    }

    impl sp_messenger::MessengerApi<Block, ConsensusBlockNumber, ConsensusBlockHash> for Runtime {
        fn is_xdm_mmr_proof_valid(
            extrinsic: &ExtrinsicFor<Block>,
        ) -> Option<bool> {
            is_xdm_mmr_proof_valid(extrinsic)
        }

        fn extract_xdm_mmr_proof(ext: &ExtrinsicFor<Block>) -> Option<ConsensusChainMmrLeafProof<ConsensusBlockNumber, ConsensusBlockHash, sp_core::H256>> {
            match &ext.function {
                RuntimeCall::Messenger(pallet_messenger::Call::relay_message { msg })
                | RuntimeCall::Messenger(pallet_messenger::Call::relay_message_response { msg }) => {
                    Some(msg.proof.consensus_mmr_proof())
                }
                _ => None,
            }
        }

        fn batch_extract_xdm_mmr_proof(extrinsics: &Vec<<Block as BlockT>::Extrinsic>) -> BTreeMap<u32, ConsensusChainMmrLeafProof<ConsensusBlockNumber, ConsensusBlockHash, sp_core::H256>> {
            let mut mmr_proofs = BTreeMap::new();
            for (index, ext) in extrinsics.iter().enumerate() {
                match &ext.function {
                    RuntimeCall::Messenger(pallet_messenger::Call::relay_message { msg })
                    | RuntimeCall::Messenger(pallet_messenger::Call::relay_message_response { msg }) => {
                        mmr_proofs.insert(index as u32, msg.proof.consensus_mmr_proof());
                    }
                    _ => {},
                }
            }
            mmr_proofs
        }

        fn confirmed_domain_block_storage_key(_domain_id: DomainId) -> Vec<u8> {
            // invalid call from Domain runtime
            vec![]
        }

        fn outbox_storage_key(message_key: MessageKey) -> Vec<u8> {
            Messenger::outbox_storage_key(message_key)
        }

        fn inbox_response_storage_key(message_key: MessageKey) -> Vec<u8> {
            Messenger::inbox_response_storage_key(message_key)
        }

        fn domain_chains_allowlist_update(_domain_id: DomainId) -> Option<DomainAllowlistUpdates>{
            // not valid call on domains
            None
        }

        fn xdm_id(ext: &ExtrinsicFor<Block>) -> Option<XdmId> {
            match &ext.function {
                RuntimeCall::Messenger(pallet_messenger::Call::relay_message { msg })=> {
                    Some(XdmId::RelayMessage((msg.src_chain_id, msg.channel_id, msg.nonce)))
                }
                RuntimeCall::Messenger(pallet_messenger::Call::relay_message_response { msg }) => {
                    Some(XdmId::RelayResponseMessage((msg.src_chain_id, msg.channel_id, msg.nonce)))
                }
                _ => None,
            }
        }

        fn channel_nonce(chain_id: ChainId, channel_id: ChannelId) -> Option<ChannelNonce> {
            Messenger::channel_nonce(chain_id, channel_id)
        }
    }

    impl sp_messenger::RelayerApi<Block, BlockNumber, ConsensusBlockNumber, ConsensusBlockHash> for Runtime {
        fn block_messages() -> BlockMessagesWithStorageKey {
            Messenger::get_block_messages()
        }

        fn outbox_message_unsigned(msg: CrossDomainMessage<NumberFor<Block>, BlockHashFor<Block>, BlockHashFor<Block>>) -> Option<ExtrinsicFor<Block>> {
            Messenger::outbox_message_unsigned(msg)
        }

        fn inbox_response_message_unsigned(msg: CrossDomainMessage<NumberFor<Block>, BlockHashFor<Block>, BlockHashFor<Block>>) -> Option<ExtrinsicFor<Block>> {
            Messenger::inbox_response_message_unsigned(msg)
        }

        fn should_relay_outbox_message(dst_chain_id: ChainId, msg_id: MessageId) -> bool {
            Messenger::should_relay_outbox_message(dst_chain_id, msg_id)
        }

        fn should_relay_inbox_message_response(dst_chain_id: ChainId, msg_id: MessageId) -> bool {
            Messenger::should_relay_inbox_message_response(dst_chain_id, msg_id)
        }

        fn updated_channels() -> BTreeSet<(ChainId, ChannelId)> {
            Messenger::updated_channels()
        }

        fn channel_storage_key(chain_id: ChainId, channel_id: ChannelId) -> Vec<u8> {
            Messenger::channel_storage_key(chain_id, channel_id)
        }

        fn open_channels() -> BTreeSet<(ChainId, ChannelId)> {
            Messenger::open_channels()
        }
    }

    impl sp_domain_sudo::DomainSudoApi<Block> for Runtime {
        fn is_valid_sudo_call(extrinsic: Vec<u8>) -> bool {
            is_valid_sudo_call(extrinsic)
        }

        fn construct_domain_sudo_extrinsic(inner: Vec<u8>) -> ExtrinsicFor<Block> {
            construct_sudo_call_extrinsic(inner)
        }
    }

    impl sp_genesis_builder::GenesisBuilder<Block> for Runtime {
        fn build_state(config: Vec<u8>) -> sp_genesis_builder::Result {
            build_state::<RuntimeGenesisConfig>(config)
        }

        fn get_preset(id: &Option<sp_genesis_builder::PresetId>) -> Option<Vec<u8>> {
            get_preset::<RuntimeGenesisConfig>(id, |_| None)
        }

        fn preset_names() -> Vec<sp_genesis_builder::PresetId> {
            vec![]
        }
    }

    #[cfg(feature = "runtime-benchmarks")]
    impl frame_benchmarking::Benchmark<Block> for Runtime {
        fn benchmark_metadata(extra: bool) -> (
            Vec<frame_benchmarking::BenchmarkList>,
            Vec<frame_support::traits::StorageInfo>,
        ) {
            use frame_benchmarking::{baseline, Benchmarking, BenchmarkList};
            use frame_support::traits::StorageInfoTrait;
            use frame_system_benchmarking::Pallet as SystemBench;
            use baseline::Pallet as BaselineBench;

            let mut list = Vec::<BenchmarkList>::new();

            list_benchmarks!(list, extra);

            let storage_info = AllPalletsWithSystem::storage_info();

            (list, storage_info)
        }

        fn dispatch_benchmark(
            config: frame_benchmarking::BenchmarkConfig
        ) -> Result<Vec<frame_benchmarking::BenchmarkBatch>, alloc::string::String> {
            use frame_benchmarking::{baseline, Benchmarking, BenchmarkBatch};
            use sp_storage::TrackedStorageKey;
            use frame_system_benchmarking::Pallet as SystemBench;
            use frame_support::traits::WhitelistedStorageKeys;
            use baseline::Pallet as BaselineBench;

            let whitelist: Vec<TrackedStorageKey> = AllPalletsWithSystem::whitelisted_storage_keys();

            let mut batches = Vec::<BenchmarkBatch>::new();
            let params = (&config, &whitelist);

            add_benchmarks!(params, batches);

            if batches.is_empty() { return Err("Benchmark not found for this pallet.".into()) }
            Ok(batches)
        }
    }
}

#[cfg(test)]
mod tests {
    use crate::{Runtime, RuntimeBlockWeights as BlockWeights};
    use subspace_runtime_primitives::tests_utils::FeeMultiplierUtils;

    #[test]
    fn multiplier_can_grow_from_zero() {
        FeeMultiplierUtils::<Runtime, BlockWeights>::multiplier_can_grow_from_zero()
    }
}<|MERGE_RESOLUTION|>--- conflicted
+++ resolved
@@ -867,9 +867,8 @@
             }
         }
 
-<<<<<<< HEAD
         fn extract_signer_if_all_within_tx_range(
-            extrinsics: &Vec<<Block as BlockT>::Extrinsic>,
+            extrinsics: &Vec<ExtrinsicFor<Block>>,
             bundle_vrf_hash: &subspace_core_primitives::U256,
             tx_range: &subspace_core_primitives::U256
         ) -> Result<Vec<Option<opaque::AccountId>> , u32> {
@@ -895,10 +894,7 @@
             Ok(signers)
         }
 
-        fn initialize_block_with_post_state_root(header: &<Block as BlockT>::Header) -> Vec<u8> {
-=======
         fn initialize_block_with_post_state_root(header: &HeaderFor<Block>) -> Vec<u8> {
->>>>>>> ca223391
             Executive::initialize_block(header);
             Executive::storage_root()
         }
@@ -922,25 +918,15 @@
             )
         }
 
-<<<<<<< HEAD
-        fn is_inherent_extrinsic(extrinsic: &<Block as BlockT>::Extrinsic) -> bool {
+        fn is_inherent_extrinsic(extrinsic: &ExtrinsicFor<Block>) -> bool {
             <Self as IsInherent<_>>::is_inherent(extrinsic)
         }
 
-        fn find_first_inherent_extrinsic(extrinsics: &Vec<<Block as BlockT>::Extrinsic>) -> Option<u32> {
+        fn find_first_inherent_extrinsic(extrinsics: &Vec<ExtrinsicFor<Block>>) -> Option<u32> {
             for (index, extrinsic) in extrinsics.iter().enumerate() {
                 if <Self as IsInherent<_>>::is_inherent(extrinsic) {
                     return Some(index as u32)
                 }
-=======
-        fn is_inherent_extrinsic(extrinsic: &ExtrinsicFor<Block>) -> bool {
-            match &extrinsic.function {
-                RuntimeCall::Timestamp(call) => Timestamp::is_inherent(call),
-                RuntimeCall::ExecutivePallet(call) => ExecutivePallet::is_inherent(call),
-                RuntimeCall::Messenger(call) => Messenger::is_inherent(call),
-                RuntimeCall::Sudo(call) => Sudo::is_inherent(call),
-                _ => false,
->>>>>>> ca223391
             }
             None
         }
@@ -979,7 +965,7 @@
 
         fn decode_extrinsics_prefix(
             opaque_extrinsics: Vec<sp_runtime::OpaqueExtrinsic>,
-        ) -> Vec<<Block as BlockT>::Extrinsic> {
+        ) -> Vec<ExtrinsicFor<Block>> {
             let mut extrinsics = Vec::with_capacity(opaque_extrinsics.len());
             for opaque_ext in opaque_extrinsics {
                 match UncheckedExtrinsic::decode_with_depth_limit(
@@ -1007,7 +993,7 @@
                 .saturating_add(Weight::from_parts(0, len))
         }
 
-        fn extrinsics_weight(extrinsics: &Vec<<Block as BlockT>::Extrinsic>) -> Weight {
+        fn extrinsics_weight(extrinsics: &Vec<ExtrinsicFor<Block>>) -> Weight {
             let mut total_weight = Weight::zero();
             for ext in extrinsics {
                 let ext_weight = {
@@ -1076,7 +1062,7 @@
             }
         }
 
-        fn batch_extract_xdm_mmr_proof(extrinsics: &Vec<<Block as BlockT>::Extrinsic>) -> BTreeMap<u32, ConsensusChainMmrLeafProof<ConsensusBlockNumber, ConsensusBlockHash, sp_core::H256>> {
+        fn batch_extract_xdm_mmr_proof(extrinsics: &Vec<ExtrinsicFor<Block>>) -> BTreeMap<u32, ConsensusChainMmrLeafProof<ConsensusBlockNumber, ConsensusBlockHash, sp_core::H256>> {
             let mut mmr_proofs = BTreeMap::new();
             for (index, ext) in extrinsics.iter().enumerate() {
                 match &ext.function {
