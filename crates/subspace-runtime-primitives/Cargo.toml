[package]
name = "subspace-runtime-primitives"
description = "Runtime primitives for Subspace Network"
license = "GPL-3.0-or-later"
version = "0.1.0"
authors = ["Subspace Labs <https://subspace.network>"]
edition = "2021"
homepage = "https://subspace.network"
repository = "https://github.com/autonomys/subspace"
include = [
    "/src",
    "/Cargo.toml",
]

[package.metadata.docs.rs]
targets = ["x86_64-unknown-linux-gnu"]

[dependencies]
codec = { package = "parity-scale-codec", version = "3.6.12", default-features = false, features = ["derive"] }
frame-support = { default-features = false, git = "https://github.com/subspace/polkadot-sdk", rev = "5626154d0781ac9a6ffd5a6207ed237f425ae631" }
frame-system = { default-features = false, git = "https://github.com/subspace/polkadot-sdk", rev = "5626154d0781ac9a6ffd5a6207ed237f425ae631" }
pallet-transaction-payment = { default-features = false, git = "https://github.com/subspace/polkadot-sdk", rev = "5626154d0781ac9a6ffd5a6207ed237f425ae631" }
scale-info = { version = "2.11.1", default-features = false, features = ["derive"] }
<<<<<<< HEAD
serde = { version = "1.0.203", default-features = false, features = ["alloc", "derive"] }
sp-core = { default-features = false, git = "https://github.com/subspace/polkadot-sdk", rev = "0cbfcb0232bbf71ac5b14cc8c99bf043cec420ef" }
sp-io = { default-features = false, optional = true, git = "https://github.com/subspace/polkadot-sdk", rev = "0cbfcb0232bbf71ac5b14cc8c99bf043cec420ef" }
sp-runtime = { default-features = false, git = "https://github.com/subspace/polkadot-sdk", rev = "0cbfcb0232bbf71ac5b14cc8c99bf043cec420ef" }
=======
sp-core = { default-features = false, git = "https://github.com/subspace/polkadot-sdk", rev = "5626154d0781ac9a6ffd5a6207ed237f425ae631" }
sp-io = { default-features = false, optional = true, git = "https://github.com/subspace/polkadot-sdk", rev = "5626154d0781ac9a6ffd5a6207ed237f425ae631" }
sp-runtime = { default-features = false, git = "https://github.com/subspace/polkadot-sdk", rev = "5626154d0781ac9a6ffd5a6207ed237f425ae631" }
>>>>>>> 124c045c
subspace-core-primitives = { version = "0.1.0", default-features = false, path = "../subspace-core-primitives" }

[features]
default = ["std"]
std = [
    "codec/std",
    "frame-support/std",
    "frame-system/std",
    "pallet-transaction-payment/std",
    "scale-info/std",
    "serde/std",
    "sp-core/std",
    "sp-runtime/std",
    "subspace-core-primitives/std",
]
testing = [
    "sp-io"
]<|MERGE_RESOLUTION|>--- conflicted
+++ resolved
@@ -21,16 +21,10 @@
 frame-system = { default-features = false, git = "https://github.com/subspace/polkadot-sdk", rev = "5626154d0781ac9a6ffd5a6207ed237f425ae631" }
 pallet-transaction-payment = { default-features = false, git = "https://github.com/subspace/polkadot-sdk", rev = "5626154d0781ac9a6ffd5a6207ed237f425ae631" }
 scale-info = { version = "2.11.1", default-features = false, features = ["derive"] }
-<<<<<<< HEAD
 serde = { version = "1.0.203", default-features = false, features = ["alloc", "derive"] }
-sp-core = { default-features = false, git = "https://github.com/subspace/polkadot-sdk", rev = "0cbfcb0232bbf71ac5b14cc8c99bf043cec420ef" }
-sp-io = { default-features = false, optional = true, git = "https://github.com/subspace/polkadot-sdk", rev = "0cbfcb0232bbf71ac5b14cc8c99bf043cec420ef" }
-sp-runtime = { default-features = false, git = "https://github.com/subspace/polkadot-sdk", rev = "0cbfcb0232bbf71ac5b14cc8c99bf043cec420ef" }
-=======
 sp-core = { default-features = false, git = "https://github.com/subspace/polkadot-sdk", rev = "5626154d0781ac9a6ffd5a6207ed237f425ae631" }
 sp-io = { default-features = false, optional = true, git = "https://github.com/subspace/polkadot-sdk", rev = "5626154d0781ac9a6ffd5a6207ed237f425ae631" }
 sp-runtime = { default-features = false, git = "https://github.com/subspace/polkadot-sdk", rev = "5626154d0781ac9a6ffd5a6207ed237f425ae631" }
->>>>>>> 124c045c
 subspace-core-primitives = { version = "0.1.0", default-features = false, path = "../subspace-core-primitives" }
 
 [features]
