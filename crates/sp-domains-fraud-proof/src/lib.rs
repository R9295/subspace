--- conflicted
+++ resolved
@@ -180,7 +180,15 @@
             _ => None,
         }
     }
-<<<<<<< HEAD
+
+    pub fn into_inherent_extrinsic_check(self) -> Option<bool> {
+        match self {
+            FraudProofVerificationInfoResponse::InherentExtrinsicCheck(is_inherent) => {
+                Some(is_inherent)
+            }
+            _ => None,
+        }
+    }
 }
 
 sp_api::decl_runtime_apis! {
@@ -194,15 +202,5 @@
             domain_id: DomainId,
             extrinsics: Vec<Block::Extrinsic>,
         ) -> Vec<FraudProof<NumberFor<Block>, Block::Hash, DomainHeader>>;
-=======
-
-    pub fn into_inherent_extrinsic_check(self) -> Option<bool> {
-        match self {
-            FraudProofVerificationInfoResponse::InherentExtrinsicCheck(is_inherent) => {
-                Some(is_inherent)
-            }
-            _ => None,
-        }
->>>>>>> 05b5ea73
     }
 }