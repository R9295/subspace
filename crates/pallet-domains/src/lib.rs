--- conflicted
+++ resolved
@@ -665,13 +665,6 @@
                         )
                         .map_err(Error::<T>::from)?;
 
-                        do_finalize_domain_current_epoch::<T>(
-                            domain_id,
-                            pruned_block_info.domain_block_number,
-                        )
-                        .map_err(Error::<T>::from)?;
-
-<<<<<<< HEAD
                         if pruned_block_info.domain_block_number % T::StakeEpochDuration::get()
                             == Zero::zero()
                         {
@@ -681,13 +674,12 @@
                             )
                             .map_err(Error::<T>::from)?;
                         }
-=======
+
                         do_unlock_pending_withdrawals::<T>(
                             domain_id,
                             pruned_block_info.domain_block_number,
                         )
                         .map_err(Error::<T>::from)?;
->>>>>>> 4d38a8a3
                     }
                 }
             }
