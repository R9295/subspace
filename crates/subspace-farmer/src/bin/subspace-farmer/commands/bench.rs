use crate::bench_rpc_client::BenchRpcClient;
use crate::{utils, WriteToDisk};
use anyhow::anyhow;
use futures::channel::mpsc;
use futures::stream::FuturesUnordered;
use futures::{SinkExt, StreamExt};
use rand::prelude::*;
use std::path::{Path, PathBuf};
use std::time::Duration;
use std::{fmt, io};
use subspace_archiving::archiver::ArchivedSegment;
use subspace_core_primitives::objects::{PieceObject, PieceObjectMapping};
use subspace_core_primitives::{
    ArchivedBlockProgress, FlatPieces, LastArchivedBlock, PublicKey, RootBlock, Sha256Hash,
    PIECE_SIZE,
};
use subspace_farmer::multi_farming::{MultiFarming, Options as MultiFarmingOptions};
use subspace_farmer::{ObjectMappings, PieceOffset, Plot, PlotFile, RpcClient};
use subspace_rpc_primitives::FarmerMetadata;
use tempfile::TempDir;
use tokio::time::Instant;
use tracing::info;

pub struct BenchPlotMock {
    piece_count: u64,
    max_piece_count: u64,
}

impl BenchPlotMock {
    pub fn new(max_piece_count: u64) -> Self {
        Self {
            max_piece_count,
            piece_count: 0,
        }
    }
}

impl PlotFile for BenchPlotMock {
    fn piece_count(&mut self) -> io::Result<u64> {
        Ok(self.piece_count)
    }

    fn write(&mut self, pieces: impl AsRef<[u8]>, _offset: PieceOffset) -> io::Result<()> {
        self.piece_count = (self.piece_count + (pieces.as_ref().len() / PIECE_SIZE) as u64)
            .max(self.max_piece_count);
        Ok(())
    }

    fn read(&mut self, _offset: PieceOffset, mut buf: impl AsMut<[u8]>) -> io::Result<()> {
        rand::thread_rng().fill(buf.as_mut());
        Ok(())
    }

    fn sync_all(&mut self) -> io::Result<()> {
        Ok(())
    }
}

struct HumanReadableSize(pub u64);

impl fmt::Display for HumanReadableSize {
    fn fmt(&self, f: &mut fmt::Formatter<'_>) -> fmt::Result {
        let suffixes = [
            ("M", 1024 * 1024),
            ("G", 1024 * 1024 * 1024),
            ("T", 1024 * 1024 * 1024 * 1024),
        ];

        let (suffix, divisor) = suffixes
            .iter()
            .copied()
            .find(|(_, divisor)| *divisor * 1024 > self.0)
            .unwrap_or(*suffixes.last().unwrap());

        write!(f, "{:.2}{suffix}", self.0 as f64 / divisor as f64)
    }
}

struct HumanReadableDuration(pub Duration);

impl fmt::Display for HumanReadableDuration {
    fn fmt(&self, f: &mut fmt::Formatter<'_>) -> fmt::Result {
        use std::fmt::Write;

        // If duration is too small we can just print it as it is
        if self.0 < Duration::from_secs(60) {
            return write!(f, "{:?}", self.0);
        }

        let seconds = self.0.as_secs() % 60;
        let minutes = self.0.as_secs() / 60 % 60;
        let hours = self.0.as_secs() / 60 / 60;
        let mut out = String::new();

        if hours > 0 {
            write!(out, "{hours}h ")?;
        }
        if minutes > 0 {
            write!(out, "{minutes}m ")?;
        }
        if seconds > 0 {
            write!(out, "{seconds}s ")?;
        }

        out.trim_end().fmt(f)
    }
}

const BENCH_FARMER_METADATA: FarmerMetadata = FarmerMetadata {
    record_size: PIECE_SIZE as u32 - 96, // PIECE_SIZE - WITNESS_SIZE
    recorded_history_segment_size: PIECE_SIZE as u32 * 256 / 2, // PIECE_SIZE * MERKLE_NUM_LEAVES / 2
    max_plot_size: 100 * 1024 * 1024 * 1024 / PIECE_SIZE as u64, // 100G
    // Doesn't matter, as we don't start sync
    total_pieces: 0,
};

pub(crate) async fn bench(
    base_directory: PathBuf,
    plot_size: u64,
    max_plot_size: Option<u64>,
    write_to_disk: WriteToDisk,
    write_pieces_size: u64,
    do_recommitments: bool,
) -> anyhow::Result<()> {
    utils::raise_fd_limit();

    let (mut archived_segments_sender, archived_segments_receiver) = mpsc::channel(10);
    let client = BenchRpcClient::new(BENCH_FARMER_METADATA, archived_segments_receiver);

    let base_directory = TempDir::new_in(base_directory)?;

    let metadata = client
        .farmer_metadata()
        .await
        .map_err(|error| anyhow!(error))?;

    let max_plot_size = match max_plot_size.map(|max_plot_size| max_plot_size / PIECE_SIZE as u64) {
        Some(max_plot_size) if max_plot_size > metadata.max_plot_size => {
            tracing::warn!(
                "Passed `max_plot_size` is too big. Fallback to the one from consensus."
            );
            metadata.max_plot_size
        }
        Some(max_plot_size) => max_plot_size,
        None => metadata.max_plot_size,
    };

    info!("Opening object mapping");
    let object_mappings = tokio::task::spawn_blocking({
        let path = base_directory.as_ref().join("object-mappings");

        move || ObjectMappings::open_or_create(path)
    })
    .await??;

    let base_path = base_directory.as_ref().to_owned();
    let plot_factory = move |plot_index, public_key, max_piece_count| {
        let base_path = base_path.join(format!("plot{plot_index}"));
        match write_to_disk {
            WriteToDisk::Nothing => Plot::with_plot_file(
                BenchPlotMock::new(max_piece_count),
                base_path,
                public_key,
                max_piece_count,
            ),
            WriteToDisk::Everything => Plot::open_or_create(base_path, public_key, max_piece_count),
        }
    };

    let multi_farming = MultiFarming::new(
        MultiFarmingOptions {
            base_directory: base_directory.as_ref().to_owned(),
            archiving_client: client.clone(),
            farming_client: client.clone(),
            object_mappings: object_mappings.clone(),
            reward_address: PublicKey::default(),
            bootstrap_nodes: vec![],
            listen_on: vec![],
<<<<<<< HEAD
            enable_dsn_archiving: false,
=======
            dsn_sync: false,
>>>>>>> 027a9c81
        },
        plot_size,
        max_plot_size,
        plot_factory,
        false,
    )
    .await?;

    let start = Instant::now();

    let mut last_archived_block = LastArchivedBlock {
        number: 0,
        archived_progress: ArchivedBlockProgress::Partial(0),
    };

    for segment_index in 0..write_pieces_size / PIECE_SIZE as u64 / 256 {
        last_archived_block
            .archived_progress
            .set_partial(segment_index as u32 * 256 * PIECE_SIZE as u32);

        let archived_segment = {
            let root_block = RootBlock::V0 {
                segment_index,
                records_root: Sha256Hash::default(),
                prev_root_block_hash: Sha256Hash::default(),
                last_archived_block,
            };

            let mut pieces = FlatPieces::new(256);
            rand::thread_rng().fill(pieces.as_mut());

            let objects = std::iter::repeat_with(|| PieceObject::V0 {
                hash: rand::random(),
                offset: rand::random(),
            })
            .take(100)
            .collect();

            ArchivedSegment {
                root_block,
                pieces,
                object_mapping: vec![PieceObjectMapping { objects }],
            }
        };

        if archived_segments_sender
            .send(archived_segment)
            .await
            .is_err()
        {
            break;
        }
    }

    let took = start.elapsed();

    let space_allocated = get_size(base_directory)?;
    let actual_space_pledged = multi_farming
        .single_plot_farms
        .iter()
        .map(|single_plot_farm| single_plot_farm.plot.piece_count())
        .sum::<u64>()
        * PIECE_SIZE as u64;
    let overhead = space_allocated - actual_space_pledged;

    println!("Finished benchmarking.\n");
    println!(
        "{} allocated for farming",
        HumanReadableSize(space_allocated)
    );
    println!(
        "{} actual space pledged (which is {:.2}%)",
        HumanReadableSize(actual_space_pledged),
        (actual_space_pledged * 100) as f64 / space_allocated as f64
    );
    println!(
        "{} of overhead (which is {:.2}%)",
        HumanReadableSize(overhead),
        (overhead * 100) as f64 / space_allocated as f64
    );
    println!("{} plotting time", HumanReadableDuration(took));
    println!(
        "{:.2}M/s average plotting throughput",
        actual_space_pledged as f64 / 1000. / 1000. / took.as_secs_f64()
    );

    if do_recommitments {
        let start = Instant::now();

        let mut tasks = multi_farming
            .single_plot_farms
            .iter()
            .map(|single_plot_farm| {
                (
                    single_plot_farm.commitments.clone(),
                    single_plot_farm.plot.clone(),
                )
            })
            .map(|(commitments, plot)| move || commitments.create(rand::random(), plot))
            .map(tokio::task::spawn_blocking)
            .collect::<FuturesUnordered<_>>();
        while let Some(result) = tasks.next().await {
            if let Err(error) = result {
                tracing::error!(%error, "Discovered error while recommitments bench")
            }
        }

        println!(
            "Recommitment took {}",
            HumanReadableDuration(start.elapsed())
        );
    }

    client.stop().await;
    multi_farming.wait().await?;

    Ok(())
}

fn get_size(path: impl AsRef<Path>) -> std::io::Result<u64> {
    let metadata = std::fs::metadata(&path)?;
    let mut size = metadata.len();
    if metadata.is_dir() {
        for entry in std::fs::read_dir(&path)? {
            size += get_size(entry?.path())?;
        }
    }
    Ok(size)
}<|MERGE_RESOLUTION|>--- conflicted
+++ resolved
@@ -176,11 +176,8 @@
             reward_address: PublicKey::default(),
             bootstrap_nodes: vec![],
             listen_on: vec![],
-<<<<<<< HEAD
             enable_dsn_archiving: false,
-=======
             dsn_sync: false,
->>>>>>> 027a9c81
         },
         plot_size,
         max_plot_size,
