//! Stateless and parallelized block verification that happens before block is imported (except for locally produced
//! blocks that are imported directly).
//!
//! The goal of verifier is to check internal consistency of the block, which includes things like
//! solution according to claimed inputs, signature, Proof of Time checkpoints in justifications,
//! etc.
//!
//! This should be the majority of the block verification computation such that all that is left for
//! [`block_import`](crate::block_import) to check is that information in the block corresponds to
//! the state of the parent block, which for the most part is comparing bytes against known good
//! values.
//!
//! This is a significant tradeoff in the protocol: having a smaller header vs being able to verify
//! a lot of things stateless and in parallel.

use futures::lock::Mutex;
use rand::prelude::*;
use rayon::prelude::*;
use sc_client_api::backend::AuxStore;
use sc_consensus::block_import::BlockImportParams;
use sc_consensus::import_queue::Verifier;
use sc_consensus_slots::check_equivocation;
use sc_proof_of_time::verifier::PotVerifier;
use sc_telemetry::{telemetry, TelemetryHandle, CONSENSUS_TRACE};
use schnorrkel::context::SigningContext;
use sp_api::ProvideRuntimeApi;
use sp_block_builder::BlockBuilder as BlockBuilderApi;
use sp_blockchain::HeaderBackend;
use sp_consensus::BlockOrigin;
use sp_consensus_slots::Slot;
use sp_consensus_subspace::digests::{
    extract_subspace_digest_items, CompatibleDigestItem, PreDigest, SubspaceDigestItems,
};
use sp_consensus_subspace::{ChainConstants, PotNextSlotInput, SubspaceApi, SubspaceJustification};
use sp_runtime::traits::{Block as BlockT, Header as HeaderT, NumberFor};
use sp_runtime::{DigestItem, Justifications};
use std::iter;
use std::marker::PhantomData;
use std::num::NonZeroUsize;
use std::sync::atomic::{AtomicU32, Ordering};
use std::sync::Arc;
use std::thread::available_parallelism;
use subspace_core_primitives::crypto::kzg::Kzg;
use subspace_core_primitives::{BlockNumber, PublicKey};
use subspace_proof_of_space::Table;
use subspace_verification::{check_reward_signature, verify_solution, VerifySolutionParams};
<<<<<<< HEAD
use tokio::runtime::Handle;
use tokio::sync::Semaphore;
=======
>>>>>>> 5ce067b2
use tracing::{debug, info, trace, warn};

/// Errors encountered by the Subspace verification task.
#[derive(Debug, Eq, PartialEq, thiserror::Error)]
pub enum VerificationError<Header: HeaderT> {
    /// Header has a bad seal
    #[error("Header {0:?} has a bad seal")]
    HeaderBadSeal(Header::Hash),
    /// Header is unsealed
    #[error("Header {0:?} is unsealed")]
    HeaderUnsealed(Header::Hash),
    /// Bad reward signature
    #[error("Bad reward signature on {0:?}")]
    BadRewardSignature(Header::Hash),
    /// Missing Subspace justification
    #[error("Missing Subspace justification")]
    MissingSubspaceJustification,
    /// Invalid Subspace justification
    #[error("Invalid Subspace justification: {0}")]
    InvalidSubspaceJustification(codec::Error),
    /// Invalid Subspace justification contents
    #[error("Invalid Subspace justification contents")]
    InvalidSubspaceJustificationContents,
    /// Invalid proof of time
    #[error("Invalid proof of time")]
    InvalidProofOfTime,
    /// Verification error
    #[error("Verification error on slot {0:?}: {1:?}")]
    VerificationError(Slot, subspace_verification::Error),
}

/// A header which has been checked
struct CheckedHeader<H> {
    /// A header which is fully checked, including signature. This is the pre-header accompanied by
    /// the seal components.
    ///
    /// Includes the digest item that encoded the seal.
    pre_header: H,
    /// Pre-digest
    pre_digest: PreDigest<PublicKey>,
    /// Seal (signature)
    seal: DigestItem,
}

/// Subspace verification parameters
struct VerificationParams<'a, Header>
where
    Header: HeaderT + 'a,
{
    /// The header being verified.
    header: Header,
    /// Parameters for solution verification
    verify_solution_params: &'a VerifySolutionParams,
}

/// Options for Subspace block verifier
pub struct SubspaceVerifierOptions<Client> {
    /// Substrate client
    pub client: Arc<Client>,
    /// Subspace chain constants
    pub chain_constants: ChainConstants,
    /// Kzg instance
    pub kzg: Kzg,
    /// Telemetry
    pub telemetry: Option<TelemetryHandle>,
    /// Context for reward signing
    pub reward_signing_context: SigningContext,
    /// Approximate target block number for syncing purposes
    pub sync_target_block_number: Arc<AtomicU32>,
    /// Whether this node is authoring blocks
    pub is_authoring_blocks: bool,
    /// Proof of time verifier
    pub pot_verifier: PotVerifier,
}

/// A verifier for Subspace blocks.
<<<<<<< HEAD
pub struct Inner<PosTable, Block, Client, SelectChain>
=======
pub struct SubspaceVerifier<PosTable, Block, Client>
>>>>>>> 5ce067b2
where
    Block: BlockT,
{
    client: Arc<Client>,
    kzg: Kzg,
    telemetry: Option<TelemetryHandle>,
    chain_constants: ChainConstants,
    reward_signing_context: SigningContext,
    sync_target_block_number: Arc<AtomicU32>,
    is_authoring_blocks: bool,
    pot_verifier: PotVerifier,
    equivocation_mutex: Mutex<()>,
    _pos_table: PhantomData<PosTable>,
    _block: PhantomData<Block>,
}

<<<<<<< HEAD
impl<PosTable, Block, Client, SelectChain> Inner<PosTable, Block, Client, SelectChain>
=======
impl<PosTable, Block, Client> SubspaceVerifier<PosTable, Block, Client>
>>>>>>> 5ce067b2
where
    PosTable: Table,
    Block: BlockT,
    BlockNumber: From<NumberFor<Block>>,
    Client: HeaderBackend<Block> + ProvideRuntimeApi<Block> + AuxStore + 'static,
    Client::Api: BlockBuilderApi<Block> + SubspaceApi<Block, PublicKey>,
<<<<<<< HEAD
    SelectChain: sp_consensus::SelectChain<Block> + 'static,
{
    /// Create new instance
    fn new(options: SubspaceVerifierOptions<Block, Client, SelectChain>) -> Self {
=======
{
    /// Create new instance
    pub fn new(options: SubspaceVerifierOptions<Client>) -> Self {
>>>>>>> 5ce067b2
        let SubspaceVerifierOptions {
            client,
            chain_constants,
            kzg,
            telemetry,
            reward_signing_context,
            sync_target_block_number,
            is_authoring_blocks,
            pot_verifier,
        } = options;

        Self {
            client,
            kzg,
            telemetry,
            chain_constants,
            reward_signing_context,
            sync_target_block_number,
            is_authoring_blocks,
            pot_verifier,
            equivocation_mutex: Mutex::default(),
            _pos_table: Default::default(),
            _block: Default::default(),
        }
    }

    /// Determine if full proof of time verification is needed for this block number
    fn full_pot_verification(&self, block_number: NumberFor<Block>) -> bool {
        let sync_target_block_number: BlockNumber =
            self.sync_target_block_number.load(Ordering::Relaxed);
        let Some(diff) = sync_target_block_number.checked_sub(BlockNumber::from(block_number))
        else {
            return true;
        };

        let sample_size = match diff {
            ..=1_581 => {
                return true;
            }
            1_582..=6_234 => 1_581,
            6_235..=63_240 => 3_162 * (diff - 3_162) / (diff - 1),
            63_241..=3_162_000 => 3_162,
            _ => diff / 1_000,
        };

        let n = thread_rng().gen_range(0..=diff);

        n < sample_size
    }

    /// Check a header has been signed correctly and whether solution is correct. If the slot is too
    /// far in the future, an error will be returned. If successful, returns the pre-header and the
    /// digest item containing the seal.
    ///
    /// The seal must be the last digest. Otherwise, the whole header is considered unsigned. This
    /// is required for security and must not be changed.
    ///
    /// This digest item will always return `Some` when used with `as_subspace_pre_digest`.
    ///
    /// `pre_digest` argument is optional in case it is available to avoid doing the work of
    /// extracting it from the header twice.
    fn check_header(
        &self,
        params: VerificationParams<'_, Block::Header>,
        subspace_digest_items: SubspaceDigestItems<PublicKey>,
        full_pot_verification: bool,
        justifications: &Option<Justifications>,
    ) -> Result<CheckedHeader<Block::Header>, VerificationError<Block::Header>> {
        let VerificationParams {
            mut header,
            verify_solution_params,
        } = params;

        let pre_digest = subspace_digest_items.pre_digest;
        let slot = pre_digest.slot();

        let seal = header
            .digest_mut()
            .pop()
            .ok_or_else(|| VerificationError::HeaderUnsealed(header.hash()))?;

        let signature = seal
            .as_subspace_seal()
            .ok_or_else(|| VerificationError::HeaderBadSeal(header.hash()))?;

        // The pre-hash of the header doesn't include the seal and that's what we sign
        let pre_hash = header.hash();

        // With justifications we can verify PoT checkpoints quickly and efficiently, the only check
        // that will remain is to ensure that seed and number of iterations (inputs) is correct
        // during block import.
        {
            let Some(subspace_justification) = justifications
                .as_ref()
                .and_then(|justifications| {
                    justifications
                        .iter()
                        .find_map(SubspaceJustification::try_from_justification)
                })
                .transpose()
                .map_err(VerificationError::InvalidSubspaceJustification)?
            else {
                return Err(VerificationError::MissingSubspaceJustification);
            };

            let SubspaceJustification::PotCheckpoints { seed, checkpoints } =
                subspace_justification;

            // Last checkpoint must be our future proof of time, this is how we anchor the rest of
            // checks together
            if checkpoints.last().map(|checkpoints| checkpoints.output())
                != Some(pre_digest.pot_info().future_proof_of_time())
            {
                return Err(VerificationError::InvalidSubspaceJustificationContents);
            }

            let future_slot = slot + self.chain_constants.block_authoring_delay();
            let first_slot_to_check = Slot::from(
                future_slot
                    .checked_sub(checkpoints.len() as u64 - 1)
                    .ok_or(VerificationError::InvalidProofOfTime)?,
            );
            let slot_iterations = subspace_digest_items
                .pot_parameters_change
                .as_ref()
                .and_then(|parameters_change| {
                    (parameters_change.slot <= first_slot_to_check)
                        .then_some(parameters_change.slot_iterations)
                })
                .unwrap_or(subspace_digest_items.pot_slot_iterations);

            let mut pot_input = PotNextSlotInput {
                slot: first_slot_to_check,
                slot_iterations,
                seed,
            };
            // Collect all the data we will use for verification so we can process it in parallel
            let checkpoints_verification_input = iter::once((
                pot_input,
                *checkpoints
                    .first()
                    .expect("Not empty, contents was checked above; qed"),
            ));
            let checkpoints_verification_input = checkpoints_verification_input
                .chain(checkpoints.windows(2).map(|checkpoints_pair| {
                    pot_input = PotNextSlotInput::derive(
                        pot_input.slot_iterations,
                        pot_input.slot,
                        checkpoints_pair[0].output(),
                        &subspace_digest_items.pot_parameters_change,
                    );

                    (pot_input, checkpoints_pair[1])
                }))
                .collect::<Vec<_>>();

            // All checkpoints must be valid, at least according to the seed included in
            // justifications, search for the first error
            let pot_verifier = &self.pot_verifier;
            checkpoints_verification_input
                .into_par_iter()
                .find_map_first(|(pot_input, checkpoints)| {
                    if full_pot_verification {
                        // Try to find invalid checkpoints
                        if !pot_verifier.verify_checkpoints(
                            pot_input.seed,
                            pot_input.slot_iterations,
                            &checkpoints,
                        ) {
                            return Some(VerificationError::InvalidProofOfTime);
                        }
                    } else {
                        // We inject verified checkpoints in order to avoid full proving when votes
                        // included in the block will inevitably be verified during block execution
                        pot_verifier.inject_verified_checkpoints(
                            pot_input.seed,
                            pot_input.slot_iterations,
                            checkpoints,
                        );
                    }

                    // We search for errors
                    None
                })
                .map_or(Ok(()), Err)?;
        }

        // Verify that block is signed properly
        if check_reward_signature(
            pre_hash.as_ref(),
            &signature,
            &pre_digest.solution().public_key,
            &self.reward_signing_context,
        )
        .is_err()
        {
            return Err(VerificationError::BadRewardSignature(pre_hash));
        }

        // Verify that solution is valid
        verify_solution::<PosTable, _>(
            pre_digest.solution(),
            slot.into(),
            verify_solution_params,
            &self.kzg,
        )
        .map_err(|error| VerificationError::VerificationError(slot, error))?;

        Ok(CheckedHeader {
            pre_header: header,
            pre_digest,
            seal,
        })
    }

    async fn check_and_report_equivocation(
        &self,
        slot_now: Slot,
        slot: Slot,
        header: &Block::Header,
        author: &PublicKey,
        origin: &BlockOrigin,
    ) -> Result<(), String> {
        // don't report any equivocations during initial sync
        // as they are most likely stale.
        if *origin == BlockOrigin::NetworkInitialSync {
            return Ok(());
        }

        // Equivocation verification uses `AuxStore` in a way that is not safe from concurrency,
        // this lock ensures that we process one header at a time
        let _guard = self.equivocation_mutex.lock().await;

        // check if authorship of this header is an equivocation and return a proof if so.
        let equivocation_proof =
            match check_equivocation(&*self.client, slot_now, slot, header, author)
                .map_err(|error| error.to_string())?
            {
                Some(proof) => proof,
                None => return Ok(()),
            };

        info!(
            "Slot author {:?} is equivocating at slot {} with headers {:?} and {:?}",
            author,
            slot,
            equivocation_proof.first_header.hash(),
            equivocation_proof.second_header.hash(),
        );

        if self.is_authoring_blocks {
            // TODO: Handle equivocation
        } else {
            info!("Not submitting equivocation report because node is not authoring blocks");
        }

        Ok(())
    }
<<<<<<< HEAD
=======
}

#[async_trait::async_trait]
impl<PosTable, Block, Client> Verifier<Block> for SubspaceVerifier<PosTable, Block, Client>
where
    PosTable: Table,
    Block: BlockT,
    BlockNumber: From<NumberFor<Block>>,
    Client: HeaderBackend<Block> + ProvideRuntimeApi<Block> + Send + Sync + AuxStore,
    Client::Api: BlockBuilderApi<Block> + SubspaceApi<Block, PublicKey>,
{
    fn verification_concurrency(&self) -> NonZeroUsize {
        available_parallelism().unwrap_or(NonZeroUsize::new(1).expect("Not zero; qed"))
    }
>>>>>>> 5ce067b2

    async fn verify(
        &self,
        mut block: BlockImportParams<Block>,
    ) -> Result<BlockImportParams<Block>, String> {
        trace!(
            origin = ?block.origin,
            header = ?block.header,
            justifications = ?block.justifications,
            body = ?block.body,
            "Verifying",
        );

        let best_number = self.client.info().best_number;
        // Reject block below archiving point, but only if we received it from the network
        if *block.header.number() + self.chain_constants.confirmation_depth_k().into() < best_number
            && matches!(block.origin, BlockOrigin::NetworkBroadcast)
        {
            debug!(
                header = ?block.header,
                %best_number,
                "Rejecting block below archiving point"
            );

            return Err(format!(
                "Rejecting block #{} below archiving point",
                block.header.number()
            ));
        }

        let hash = block.header.hash();

        debug!(
            "We have {:?} logs in this header",
            block.header.digest().logs().len()
        );

        let subspace_digest_items =
            extract_subspace_digest_items::<Block::Header, PublicKey>(&block.header)?;

        let full_pot_verification = self.full_pot_verification(*block.header.number());

        // Stateless header verification only. This means only check that header contains required
        // contents, correct signature and valid Proof-of-Space, but because previous block is not
        // guaranteed to be imported at this point, it is not possible to verify
        // Proof-of-Archival-Storage. In order to verify PoAS randomness and solution range
        // from the header are checked against expected correct values during block import as well
        // as whether piece in the header corresponds to the actual archival history of the
        // blockchain.
        let checked_header = self
            .check_header(
                VerificationParams {
                    header: block.header.clone(),
                    verify_solution_params: &VerifySolutionParams {
                        proof_of_time: subspace_digest_items.pre_digest.pot_info().proof_of_time(),
                        solution_range: subspace_digest_items.solution_range,
                        piece_check_params: None,
                    },
                },
                subspace_digest_items,
                full_pot_verification,
                &block.justifications,
            )
            .map_err(|error| error.to_string())?;

        let CheckedHeader {
            pre_header,
            pre_digest,
            seal,
        } = checked_header;

        let slot = pre_digest.slot();
        // Estimate what the "current" slot is according to sync target since we don't have other
        // way to know it
        let diff_in_blocks = self
            .sync_target_block_number
            .load(Ordering::Relaxed)
            .saturating_sub(BlockNumber::from(*pre_header.number()));
        let slot_now = if diff_in_blocks > 0 {
            slot + Slot::from(
                u64::from(diff_in_blocks) * self.chain_constants.slot_probability().1
                    / self.chain_constants.slot_probability().0,
            )
        } else {
            slot
        };

        // the header is valid but let's check if there was something else already proposed at the
        // same slot by the given author. if there was, we will report the equivocation to the
        // runtime.
        if let Err(error) = self
            .check_and_report_equivocation(
                slot_now,
                slot,
                &block.header,
                &pre_digest.solution().public_key,
                &block.origin,
            )
            .await
        {
            warn!(
                %error,
                "Error checking/reporting Subspace equivocation"
            );
        }

        trace!(?pre_header, "Checked header; importing");
        telemetry!(
            self.telemetry;
            CONSENSUS_TRACE;
            "subspace.checked_and_importing";
            "pre_header" => ?pre_header,
        );

        block.header = pre_header;
        block.post_digests.push(seal);
        block.post_hash = Some(hash);

        Ok(block)
    }
}

/// A verifier for Subspace blocks.
pub struct SubspaceVerifier<PosTable, Block, Client, SelectChain>
where
    Block: BlockT,
{
    inner: Arc<Inner<PosTable, Block, Client, SelectChain>>,
}

impl<PosTable, Block, Client, SelectChain> SubspaceVerifier<PosTable, Block, Client, SelectChain>
where
    PosTable: Table,
    Block: BlockT,
    BlockNumber: From<NumberFor<Block>>,
    Client: HeaderBackend<Block> + ProvideRuntimeApi<Block> + AuxStore + 'static,
    Client::Api: BlockBuilderApi<Block> + SubspaceApi<Block, PublicKey>,
    SelectChain: sp_consensus::SelectChain<Block> + 'static,
{
    /// Create new instance
    pub fn new(options: SubspaceVerifierOptions<Block, Client, SelectChain>) -> Self {
        Self {
            inner: Arc::new(Inner::new(options)),
        }
    }
}

#[async_trait::async_trait]
impl<PosTable, Block, Client, SelectChain> Verifier<Block>
    for SubspaceVerifier<PosTable, Block, Client, SelectChain>
where
    PosTable: Table,
    Block: BlockT,
    BlockNumber: From<NumberFor<Block>>,
    Client: HeaderBackend<Block> + ProvideRuntimeApi<Block> + AuxStore + 'static,
    Client::Api: BlockBuilderApi<Block> + SubspaceApi<Block, PublicKey>,
    SelectChain: sp_consensus::SelectChain<Block> + 'static,
{
    fn verification_concurrency(&self) -> NonZeroUsize {
        available_parallelism().unwrap_or(NonZeroUsize::new(1).expect("Not zero; qed"))
    }

    async fn verify(
        &self,
        block: BlockImportParams<Block>,
    ) -> Result<BlockImportParams<Block>, String> {
        let inner = Arc::clone(&self.inner);
        tokio::task::spawn_blocking(move || Handle::current().block_on(inner.verify(block)))
            .await
            .map_err(|error| format!("Failed to join block verification task: {error}"))?
    }
}<|MERGE_RESOLUTION|>--- conflicted
+++ resolved
@@ -44,11 +44,7 @@
 use subspace_core_primitives::{BlockNumber, PublicKey};
 use subspace_proof_of_space::Table;
 use subspace_verification::{check_reward_signature, verify_solution, VerifySolutionParams};
-<<<<<<< HEAD
 use tokio::runtime::Handle;
-use tokio::sync::Semaphore;
-=======
->>>>>>> 5ce067b2
 use tracing::{debug, info, trace, warn};
 
 /// Errors encountered by the Subspace verification task.
@@ -125,11 +121,7 @@
 }
 
 /// A verifier for Subspace blocks.
-<<<<<<< HEAD
-pub struct Inner<PosTable, Block, Client, SelectChain>
-=======
-pub struct SubspaceVerifier<PosTable, Block, Client>
->>>>>>> 5ce067b2
+struct Inner<PosTable, Block, Client>
 where
     Block: BlockT,
 {
@@ -146,27 +138,16 @@
     _block: PhantomData<Block>,
 }
 
-<<<<<<< HEAD
-impl<PosTable, Block, Client, SelectChain> Inner<PosTable, Block, Client, SelectChain>
-=======
-impl<PosTable, Block, Client> SubspaceVerifier<PosTable, Block, Client>
->>>>>>> 5ce067b2
+impl<PosTable, Block, Client> Inner<PosTable, Block, Client>
 where
     PosTable: Table,
     Block: BlockT,
     BlockNumber: From<NumberFor<Block>>,
     Client: HeaderBackend<Block> + ProvideRuntimeApi<Block> + AuxStore + 'static,
     Client::Api: BlockBuilderApi<Block> + SubspaceApi<Block, PublicKey>,
-<<<<<<< HEAD
-    SelectChain: sp_consensus::SelectChain<Block> + 'static,
 {
     /// Create new instance
-    fn new(options: SubspaceVerifierOptions<Block, Client, SelectChain>) -> Self {
-=======
-{
-    /// Create new instance
-    pub fn new(options: SubspaceVerifierOptions<Client>) -> Self {
->>>>>>> 5ce067b2
+    fn new(options: SubspaceVerifierOptions<Client>) -> Self {
         let SubspaceVerifierOptions {
             client,
             chain_constants,
@@ -425,23 +406,6 @@
 
         Ok(())
     }
-<<<<<<< HEAD
-=======
-}
-
-#[async_trait::async_trait]
-impl<PosTable, Block, Client> Verifier<Block> for SubspaceVerifier<PosTable, Block, Client>
-where
-    PosTable: Table,
-    Block: BlockT,
-    BlockNumber: From<NumberFor<Block>>,
-    Client: HeaderBackend<Block> + ProvideRuntimeApi<Block> + Send + Sync + AuxStore,
-    Client::Api: BlockBuilderApi<Block> + SubspaceApi<Block, PublicKey>,
-{
-    fn verification_concurrency(&self) -> NonZeroUsize {
-        available_parallelism().unwrap_or(NonZeroUsize::new(1).expect("Not zero; qed"))
-    }
->>>>>>> 5ce067b2
 
     async fn verify(
         &self,
@@ -565,24 +529,23 @@
 }
 
 /// A verifier for Subspace blocks.
-pub struct SubspaceVerifier<PosTable, Block, Client, SelectChain>
+pub struct SubspaceVerifier<PosTable, Block, Client>
 where
     Block: BlockT,
 {
-    inner: Arc<Inner<PosTable, Block, Client, SelectChain>>,
-}
-
-impl<PosTable, Block, Client, SelectChain> SubspaceVerifier<PosTable, Block, Client, SelectChain>
+    inner: Arc<Inner<PosTable, Block, Client>>,
+}
+
+impl<PosTable, Block, Client> SubspaceVerifier<PosTable, Block, Client>
 where
     PosTable: Table,
     Block: BlockT,
     BlockNumber: From<NumberFor<Block>>,
     Client: HeaderBackend<Block> + ProvideRuntimeApi<Block> + AuxStore + 'static,
     Client::Api: BlockBuilderApi<Block> + SubspaceApi<Block, PublicKey>,
-    SelectChain: sp_consensus::SelectChain<Block> + 'static,
 {
     /// Create new instance
-    pub fn new(options: SubspaceVerifierOptions<Block, Client, SelectChain>) -> Self {
+    pub fn new(options: SubspaceVerifierOptions<Client>) -> Self {
         Self {
             inner: Arc::new(Inner::new(options)),
         }
@@ -590,15 +553,13 @@
 }
 
 #[async_trait::async_trait]
-impl<PosTable, Block, Client, SelectChain> Verifier<Block>
-    for SubspaceVerifier<PosTable, Block, Client, SelectChain>
+impl<PosTable, Block, Client> Verifier<Block> for SubspaceVerifier<PosTable, Block, Client>
 where
     PosTable: Table,
     Block: BlockT,
     BlockNumber: From<NumberFor<Block>>,
     Client: HeaderBackend<Block> + ProvideRuntimeApi<Block> + AuxStore + 'static,
     Client::Api: BlockBuilderApi<Block> + SubspaceApi<Block, PublicKey>,
-    SelectChain: sp_consensus::SelectChain<Block> + 'static,
 {
     fn verification_concurrency(&self) -> NonZeroUsize {
         available_parallelism().unwrap_or(NonZeroUsize::new(1).expect("Not zero; qed"))
