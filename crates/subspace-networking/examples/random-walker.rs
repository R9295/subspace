use clap::Parser;
use futures::channel::oneshot;
use futures::future::pending;
use futures::StreamExt;
use libp2p::identity::Keypair;
use libp2p::multiaddr::Protocol;
use libp2p::{Multiaddr, PeerId};
use parking_lot::Mutex;
use std::collections::HashMap;
use std::sync::Arc;
use std::time::{Duration, Instant};
use subspace_core_primitives::PieceIndex;
use subspace_networking::{
    Config, Multihash, Node, PeerDiscovered, PieceByIndexRequest, PieceByIndexRequestHandler,
    PieceByIndexResponse, SendRequestError,
};
use tracing::{debug, error, info, warn, Level};
use tracing_subscriber::fmt::Subscriber;
use tracing_subscriber::util::SubscriberInitExt;
use tracing_subscriber::EnvFilter;

#[derive(Debug, Parser)]
struct Args {
    /// Multiaddresses of bootstrap nodes to connect to on startup, multiple are supported
    #[arg(long, alias = "bootstrap-node", required = true)]
    bootstrap_nodes: Vec<Multiaddr>,
    /// Determines whether we allow keeping non-global (private, shared, loopback..) addresses in Kademlia DHT.
    #[arg(long, default_value_t = false)]
    enable_private_ips: bool,
    /// Protocol version for libp2p stack, should be set as genesis hash of the blockchain for
    /// production use.
    #[arg(long, required = true)]
    protocol_version: String,
    /// Defines max established outgoing connections limit for the peer.
    #[arg(long, default_value_t = 100)]
    out_peers: u32,
    /// Defines max pending outgoing connections limit for the peer.
    #[arg(long, default_value_t = 100)]
    pending_out_peers: u32,
    /// Enable piece retrieval retries on unsuccessful requests.
    #[arg(long, default_value_t = 0)]
    retries: u32,
    /// Logs peer and their addresses failed on dialing.
    #[arg(long, default_value_t = true)]
    print_failed_addresses: bool,
}

#[tokio::main]
async fn main() {
    init_logging();

    let args: Args = Args::parse();

    info!(?args, "Random walker started.");

    let node = configure_dsn(
        args.bootstrap_nodes,
        args.protocol_version,
        args.enable_private_ips,
        args.pending_out_peers,
        args.out_peers,
    )
    .await;

    start_walking(node, args.retries, args.print_failed_addresses).await;

    info!("Exiting..");
}

#[derive(Debug, Default)]
struct RequestResults {
    successful_requests: u32,
    /// Error type, error number
    failed_requests: HashMap<String, u32>,
}

#[derive(Debug, Default)]
struct PeerStats {
    request_results: HashMap<PeerId, RequestResults>,
    no_peers_found: u32,
    /// error type, number
    get_closest_peers_errors: HashMap<String, u32>,
    successful_retries: u32,
    failed_retries: u32,
}
impl PeerStats {
    fn report_successful_request(&mut self, peer_id: PeerId, retry: bool) {
        self.request_results
            .entry(peer_id)
            .and_modify(|res| res.successful_requests += 1)
            .or_insert(RequestResults {
                successful_requests: 1,
                ..Default::default()
            });

        if retry {
            self.successful_retries += 1;
        }
    }

    fn report_failed_request(&mut self, peer_id: PeerId, error: String, retry: bool) {
        self.request_results
            .entry(peer_id)
            .and_modify(|err| {
                err.failed_requests
                    .entry(error.clone())
                    .and_modify(|num| *num += 1)
                    .or_insert(1);
            })
            .or_insert(RequestResults {
                failed_requests: HashMap::from_iter(vec![(error, 1)]),
                ..Default::default()
            });

        if retry {
            self.failed_retries += 1;
        }
    }

    fn report_get_closest_peers_error(&mut self, error: String) {
        self.get_closest_peers_errors
            .entry(error)
            .and_modify(|number| *number += 1)
            .or_insert(1);
    }

    fn report_peers_not_found_event(&mut self) {
        self.no_peers_found += 1;
    }

    fn display(&self) {
        info!("                               ");
        info!("*******************************");
        info!("                               ");
        info!("Peer stats:");
        let successful_requests = self
            .request_results
            .values()
            .fold(0, |acc, res| acc + res.successful_requests);
        if successful_requests > 0 {
            info!("Successful piece requests: {}", successful_requests);
        }
        let total_failed_requests = self.request_results.values().fold(0, |acc, res| {
            acc + res.failed_requests.values().sum::<u32>()
        });

        if total_failed_requests > 0 {
            warn!("Failed piece requests: {}", total_failed_requests);

            let errors =
                self.request_results
                    .values()
                    .fold(HashMap::new(), |mut acc, peer_result| {
                        for (error_type, err_num) in &peer_result.failed_requests {
                            acc.entry(error_type)
                                .and_modify(|num| *num += *err_num)
                                .or_insert(*err_num);
                        }

                        acc
                    });

            for (error_type, err_num) in errors.into_iter() {
                warn!("Failed piece request type - {} : {}", error_type, err_num);
            }
        }
        if !self.get_closest_peers_errors.is_empty() {
            let total_error_number = self.get_closest_peers_errors.values().sum::<u32>();
            error!("Total 'get_closest_peers' errors: {}", total_error_number);
            for (error_type, error_number) in &self.get_closest_peers_errors {
                error!(
                    "'get_closest_peers' error type: {}  number: {}",
                    error_type, error_number
                );
            }
        }
        if self.no_peers_found > 0 {
            error!("'No peers found' events: {}", self.no_peers_found);
        }

        // Retries
        if self.successful_retries > 0 {
            info!("Successful retries: {}", self.successful_retries);
        }
        if self.failed_retries > 0 {
            error!("Failed retries: {}", self.failed_retries);
        }

        // Peers stats
        let unresponsive_peers = self
            .request_results
            .values()
            .filter(|stats| stats.successful_requests == 0)
            .count();
        warn!("Unresponsive peers number: {}", unresponsive_peers);
        let responsive_peers = self
            .request_results
            .values()
            .filter(|stats| stats.successful_requests > 0)
            .count();
        info!("Responsive peers number: {}", responsive_peers);
        info!("Known peers number: {}", self.request_results.len());
        info!("                               ");
        info!("*******************************");
    }
}

struct RetryJob {
    retries_left: u32,
    peer_id: PeerId,
    short_key: Vec<u8>,
}

async fn start_walking(node: Node, retries: u32, print_failed_addresses: bool) {
    let discovered_peers = Arc::new(Mutex::new(HashMap::<PeerId, PeerDiscovered>::new()));
    node.on_discovered_peer({
        let discovered_peers = discovered_peers.clone();
        Arc::new(move |event| {
            discovered_peers
                .lock()
                .insert(event.peer_id(), event.clone());
        })
    })
    .detach();

    const DISPLAY_DELAY_IN_SECS: u64 = 10;
    const RETRY_DELAY_IN_SECS: u64 = 100;

    let mut stats = PeerStats::default();
    let mut retry_jobs = Vec::new();
    let mut report_period_start = Instant::now();
    let mut retry_period_start = Instant::now();

    loop {
        let key = Multihash::from(PeerId::random());
        let short_key = &key.to_bytes()[0..4];
        let closest_peers_result = node.get_closest_peers(key).await;
        let mut no_peers_found = true;

        // Try to get sample piece
        match closest_peers_result {
            Ok(mut closest_peers) => {
                while let Some(peer_id) = closest_peers.next().await {
                    debug!(%peer_id, ?short_key, "get_closest_peers returned an item");
                    no_peers_found = false;

                    let (success, _) =
                        request_sample_piece(node.clone(), peer_id, short_key, &mut stats, false)
                            .await;

                    if !success && retries > 0 {
                        retry_jobs.push(RetryJob {
                            retries_left: retries,
                            short_key: short_key.to_vec(),
                            peer_id,
                        });
                    }
                }
            }
            Err(err) => {
                warn!(?err, ?short_key, "get_closest_peers returned an error");
                stats.report_get_closest_peers_error(err.to_string());
            }
        }

        if no_peers_found {
            stats.report_peers_not_found_event();
        }

        // Handle retries
        if retries > 0 {
            let elapsed_time = Instant::now().duration_since(retry_period_start);
            if elapsed_time > Duration::from_secs(RETRY_DELAY_IN_SECS) {
                let mut next_retries = Vec::new();
                while let Some(retry_job) = retry_jobs.pop() {
                    let retries_left = retry_job.retries_left - 1;
                    let (success, last_error) = request_sample_piece(
                        node.clone(),
                        retry_job.peer_id,
                        &retry_job.short_key,
                        &mut stats,
                        true,
                    )
                    .await;

                    if !success && retries_left > 0 {
                        next_retries.push(RetryJob {
                            retries_left,
                            short_key: short_key.to_vec(),
                            peer_id: retry_job.peer_id,
                        })
                    } else if print_failed_addresses {
                        let discovered_peers = discovered_peers.lock();
                        let peer_id = retry_job.peer_id;
                        let peer_info = discovered_peers.get(&peer_id);
                        info!(%peer_id, ?peer_info, ?last_error, "Failed to request piece.");
                    }
                }

                retry_jobs = next_retries;
                retry_period_start = Instant::now();
            }
        }

        // Display stats
        let elapsed_time = Instant::now().duration_since(report_period_start);
        if elapsed_time > Duration::from_secs(DISPLAY_DELAY_IN_SECS) {
            stats.display();
            report_period_start = Instant::now();
        }
    }
}

async fn request_sample_piece(
    node: Node,
    peer_id: PeerId,
    short_key: &[u8],
    stats: &mut PeerStats,
    retry: bool,
) -> (bool, Option<SendRequestError>) {
    let sample_piece_index = PieceIndex::from(0);

    let request_result = node
        .send_generic_request(
            peer_id,
            PieceByIndexRequest {
                piece_index: sample_piece_index,
            },
        )
        .await;

    match request_result {
        Ok(PieceByIndexResponse { piece: Some(..) }) => {
            debug!(%peer_id, ?short_key, "Piece request succeeded.");
            stats.report_successful_request(peer_id, retry);

            (true, None)
        }
        Ok(PieceByIndexResponse { piece: None }) => {
            debug!(%peer_id, ?short_key, "Piece request returned empty piece.");
            stats.report_successful_request(peer_id, retry); // we just need to connect to the peer

            (true, None)
        }
        Err(error) => {
            debug!(%peer_id, ?short_key, ?error, "Piece request failed.");
            stats.report_failed_request(peer_id, error.to_string(), retry);

            (false, Some(error))
        }
    }
}

async fn configure_dsn(
    bootstrap_addresses: Vec<Multiaddr>,
    protocol_prefix: String,
    enable_private_ips: bool,
    pending_out_peers: u32,
    out_peers: u32,
) -> Node {
    let keypair = Keypair::generate_ed25519();

<<<<<<< HEAD
    let default_config = Config::new(protocol_prefix, keypair, ());
=======
    let default_config = Config::new(
        protocol_prefix,
        keypair,
        (),
        Some(PeerInfoProvider::Client),
        None,
    );
>>>>>>> 3f3a82af

    let config = Config {
        listen_on: vec!["/ip4/0.0.0.0/tcp/0".parse().unwrap()],
        allow_non_global_addresses_in_dht: enable_private_ips,
        request_response_protocols: vec![PieceByIndexRequestHandler::create(|_, _| async { None })],
        bootstrap_addresses,
        max_pending_outgoing_connections: pending_out_peers,
        max_established_outgoing_connections: out_peers,
        ..default_config
    };
    let (node, mut node_runner_1) = subspace_networking::construct(config).unwrap();

    let (node_address_sender, node_address_receiver) = oneshot::channel();
    let on_new_listener_handler = node.on_new_listener(Arc::new({
        let node_address_sender = Mutex::new(Some(node_address_sender));

        move |address| {
            if matches!(address.iter().next(), Some(Protocol::Ip4(_))) {
                if let Some(node_address_sender) = node_address_sender.lock().take() {
                    node_address_sender.send(address.clone()).unwrap();
                }
            }
        }
    }));

    tokio::spawn({
        let node = node.clone();
        async move {
            let _ = node.bootstrap().await;

            pending::<()>().await;
        }
    });

    tokio::spawn(async move {
        node_runner_1.run().await;
    });

    // Wait for first node to know its address
    let node_addr = node_address_receiver.await.unwrap();
    drop(on_new_listener_handler);

    println!("Node ID is {}", node.id());
    println!("Node address {}", node_addr);

    node
}

fn init_logging() {
    // set default log to info if the RUST_LOG is not set.
    let env_filter = EnvFilter::builder()
        .with_default_directive(Level::INFO.into())
        .from_env_lossy();

    let builder = Subscriber::builder().with_env_filter(env_filter).finish();

    builder.init()
}<|MERGE_RESOLUTION|>--- conflicted
+++ resolved
@@ -360,17 +360,7 @@
 ) -> Node {
     let keypair = Keypair::generate_ed25519();
 
-<<<<<<< HEAD
-    let default_config = Config::new(protocol_prefix, keypair, ());
-=======
-    let default_config = Config::new(
-        protocol_prefix,
-        keypair,
-        (),
-        Some(PeerInfoProvider::Client),
-        None,
-    );
->>>>>>> 3f3a82af
+    let default_config = Config::new(protocol_prefix, keypair, (), None);
 
     let config = Config {
         listen_on: vec!["/ip4/0.0.0.0/tcp/0".parse().unwrap()],
