--- conflicted
+++ resolved
@@ -3257,7 +3257,6 @@
         EvmDomainContractCreationAllowedByCalls::<T>::get(domain_id).maybe_call
     }
 
-<<<<<<< HEAD
     pub(crate) fn set_previous_bundle_and_execution_receipt_version<SV, PV, BEV>(
         block_number: BlockNumberFor<T>,
         set_version: SV,
@@ -3292,21 +3291,7 @@
 
         set_version(versions);
     }
-}
-
-impl<T: Config> subspace_runtime_primitives::OnSetCode<BlockNumberFor<T>> for Pallet<T> {
-    /// Store the Bundle and Er versions before runtime is upgraded along with the
-    /// Consensus number at which runtime is upgraded.
-    fn set_code(block_number: BlockNumberFor<T>) -> DispatchResult {
-        let current_version = T::CurrentBundleAndExecutionReceiptVersion::get();
-        Self::set_previous_bundle_and_execution_receipt_version(
-            block_number,
-            PreviousBundleAndExecutionReceiptVersions::<T>::set,
-            PreviousBundleAndExecutionReceiptVersions::<T>::get,
-            current_version,
-        );
-        Ok(())
-=======
+
     /// Returns the complete nominator position for a given operator and account at the current block.
     ///
     /// This calculates the total position including:
@@ -3325,7 +3310,21 @@
     ) -> Option<sp_domains::NominatorPosition<BalanceOf<T>, DomainBlockNumberFor<T>, T::Share>>
     {
         nominator_position::nominator_position::<T>(operator_id, nominator_account)
->>>>>>> 1871163c
+    }
+}
+
+impl<T: Config> subspace_runtime_primitives::OnSetCode<BlockNumberFor<T>> for Pallet<T> {
+    /// Store the Bundle and Er versions before runtime is upgraded along with the
+    /// Consensus number at which runtime is upgraded.
+    fn set_code(block_number: BlockNumberFor<T>) -> DispatchResult {
+        let current_version = T::CurrentBundleAndExecutionReceiptVersion::get();
+        Self::set_previous_bundle_and_execution_receipt_version(
+            block_number,
+            PreviousBundleAndExecutionReceiptVersions::<T>::set,
+            PreviousBundleAndExecutionReceiptVersions::<T>::get,
+            current_version,
+        );
+        Ok(())
     }
 }
 
